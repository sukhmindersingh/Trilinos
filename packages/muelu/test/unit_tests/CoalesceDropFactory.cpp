#include "Teuchos_UnitTestHarness.hpp"
#include "MueLu_TestHelpers.hpp"
#include "MueLu_Version.hpp"

#include "MueLu_CoalesceDropFactory.hpp"

#include "MueLu_UseDefaultTypes.hpp"
#include "MueLu_UseShortNames.hpp"

namespace MueLuTests {

  TEUCHOS_UNIT_TEST(CoalesceDropFactory, Constructor)
  {
    out << "version: " << MueLu::Version() << std::endl;

    RCP<CoalesceDropFactory> coalesceDropFact = rcp(new CoalesceDropFactory());
    TEST_EQUALITY(coalesceDropFact != Teuchos::null, true);

  } //Constructor

  TEUCHOS_UNIT_TEST(CoalesceDropFactory, Build)
  {
    out << "version: " << MueLu::Version() << std::endl;

    Level fineLevel;
    TestHelpers::Factory<SC,LO,GO,NO,LMO>::createSingleLevelHierarchy(fineLevel);

    RCP<Operator> A = TestHelpers::Factory<SC,LO,GO,NO,LMO>::Build1DPoisson(36);
<<<<<<< HEAD
    //fineLevel.SetupPhase(true);
=======
>>>>>>> c670f1f1
    fineLevel.Request("A",NULL);
    fineLevel.Set("A",A,NULL);

    CoalesceDropFactory coalesceDropFact;
    coalesceDropFact.Build(fineLevel);
    //FIXME how do we verify that this is correct?
  } //Build

} // namespace MueLuTests
<|MERGE_RESOLUTION|>--- conflicted
+++ resolved
@@ -26,10 +26,6 @@
     TestHelpers::Factory<SC,LO,GO,NO,LMO>::createSingleLevelHierarchy(fineLevel);
 
     RCP<Operator> A = TestHelpers::Factory<SC,LO,GO,NO,LMO>::Build1DPoisson(36);
-<<<<<<< HEAD
-    //fineLevel.SetupPhase(true);
-=======
->>>>>>> c670f1f1
     fineLevel.Request("A",NULL);
     fineLevel.Set("A",A,NULL);
 
