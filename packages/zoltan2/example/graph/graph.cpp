// @HEADER
//
// ***********************************************************************
//
//   Zoltan2: A package of combinatorial algorithms for scientific computing
//                  Copyright 2012 Sandia Corporation
//
// Under the terms of Contract DE-AC04-94AL85000 with Sandia Corporation,
// the U.S. Government retains certain rights in this software.
//
// Redistribution and use in source and binary forms, with or without
// modification, are permitted provided that the following conditions are
// met:
//
// 1. Redistributions of source code must retain the above copyright
// notice, this list of conditions and the following disclaimer.
//
// 2. Redistributions in binary form must reproduce the above copyright
// notice, this list of conditions and the following disclaimer in the
// documentation and/or other materials provided with the distribution.
//
// 3. Neither the name of the Corporation nor the names of the
// contributors may be used to endorse or promote products derived from
// this software without specific prior written permission.
//
// THIS SOFTWARE IS PROVIDED BY SANDIA CORPORATION "AS IS" AND ANY
// EXPRESS OR IMPLIED WARRANTIES, INCLUDING, BUT NOT LIMITED TO, THE
// IMPLIED WARRANTIES OF MERCHANTABILITY AND FITNESS FOR A PARTICULAR
// PURPOSE ARE DISCLAIMED. IN NO EVENT SHALL SANDIA CORPORATION OR THE
// CONTRIBUTORS BE LIABLE FOR ANY DIRECT, INDIRECT, INCIDENTAL, SPECIAL,
// EXEMPLARY, OR CONSEQUENTIAL DAMAGES (INCLUDING, BUT NOT LIMITED TO,
// PROCUREMENT OF SUBSTITUTE GOODS OR SERVICES; LOSS OF USE, DATA, OR
// PROFITS; OR BUSINESS INTERRUPTION) HOWEVER CAUSED AND ON ANY THEORY OF
// LIABILITY, WHETHER IN CONTRACT, STRICT LIABILITY, OR TORT (INCLUDING
// NEGLIGENCE OR OTHERWISE) ARISING IN ANY WAY OUT OF THE USE OF THIS
// SOFTWARE, EVEN IF ADVISED OF THE POSSIBILITY OF SUCH DAMAGE.
//
// Questions? Contact Karen Devine      (kddevin@sandia.gov)
//                    Erik Boman        (egboman@sandia.gov)
//                    Siva Rajamanickam (srajama@sandia.gov)
//
// ***********************************************************************
//
// @HEADER
#include <iostream>
#include <limits>
#include <Zoltan2_PartitioningProblem.hpp>
#include <Zoltan2_XpetraCrsMatrixAdapter.hpp>
#include <Zoltan2_XpetraMultiVectorAdapter.hpp>
#include <Teuchos_ParameterList.hpp>
#include <Teuchos_RCP.hpp>
#include <Teuchos_CommandLineProcessor.hpp>
<<<<<<< HEAD
=======
#include <Tpetra_Core.hpp>
>>>>>>> b5465b3f
#include <Tpetra_CrsMatrix.hpp>
#include <Tpetra_Vector.hpp>
#include <Galeri_XpetraMaps.hpp>
#include <Galeri_XpetraProblemFactory.hpp>

using Teuchos::RCP;

/////////////////////////////////////////////////////////////////////////////
// Program to demonstrate use of Zoltan2 to partition a TPetra matrix
// using graph partitioning via Scotch or ParMETIS.
/////////////////////////////////////////////////////////////////////////////

int main(int narg, char** arg)
{
  // Establish session; works both for MPI and non-MPI builds
<<<<<<< HEAD
  Tpetra::ScopeGuard tscope(&narg, &arg);
  Teuchos::RCP<const Teuchos::Comm<int> > comm = Tpetra::getDefaultComm();
=======
  Tpetra::ScopeGuard mpiSession(&narg, &arg);
  RCP<const Teuchos::Comm<int> > comm = Tpetra::getDefaultComm();
>>>>>>> b5465b3f
  int me = comm->getRank();

  // Useful typedefs:  Tpetra types
  // In this example, we'll use Tpetra defaults for local/global ID type
  typedef double scalar_t;
  typedef Tpetra::Map<> Map_t;
  typedef Map_t::local_ordinal_type localId_t;
  typedef Map_t::global_ordinal_type globalId_t;
  typedef Tpetra::CrsMatrix<scalar_t, localId_t, globalId_t> Matrix_t;
  typedef Tpetra::MultiVector<scalar_t, localId_t, globalId_t> MultiVector_t;
  typedef Tpetra::Vector<scalar_t, localId_t, globalId_t> Vector_t;

  // Useful typedefs:  Zoltan2 types
  typedef Zoltan2::XpetraCrsMatrixAdapter<Matrix_t> MatrixAdapter_t;
  typedef Zoltan2::XpetraMultiVectorAdapter<Vector_t> MultiVectorAdapter_t;

  // Input parameters with default values
  std::string method = "scotch";    // Partitioning method
  globalId_t nx = 50, ny = 40, nz = 30; // Dimensions of mesh corresponding to
                                    // the matrix to be partitioned

  // Read run-time options.
  Teuchos::CommandLineProcessor cmdp (false, false);
  cmdp.setOption("method", &method,
                 "Partitioning method to use:  scotch or parmetis.");
  cmdp.setOption("nx", &nx,
                 "number of gridpoints in X dimension for "
                 "mesh used to generate matrix; must be >= 1.");
  cmdp.setOption("ny", &ny,
                 "number of gridpoints in Y dimension for "
                 "mesh used to generate matrix; must be >= 1.");
  cmdp.setOption("nz", &nz,
                 "number of gridpoints in Z dimension for "
                 "mesh used to generate matrix; must be >= 1.");
  cmdp.parse(narg, arg);

  if ((nx < 1) || (ny < 1) || (nz < 1)) {
    std::cout << "Input error:  nx, ny and nz must be >= 1" << std::endl;
    return -1;
  }

  // For this example, generate a matrix using Galeri with the
  // default Tpetra distribution:
  //   Laplace3D matrix corresponding to mesh with dimensions (nx X ny X nz)
  //   with block row-based distribution
  Teuchos::ParameterList galeriList;
  galeriList.set("nx", nx);
  galeriList.set("ny", ny);
  galeriList.set("nz", nz);
  Tpetra::global_size_t nGlobalElements = nx * ny * nz;

  RCP<Matrix_t> origMatrix;

  try {
    RCP<const Map_t> map = rcp(new Map_t(nGlobalElements, 0, comm));

    typedef Galeri::Xpetra::Problem<Map_t,Matrix_t,MultiVector_t> Galeri_t;
    RCP<Galeri_t> galeriProblem =
                  Galeri::Xpetra::BuildProblem<scalar_t, localId_t, globalId_t,
                                     Map_t, Matrix_t, MultiVector_t>
                                     ("Laplace3D", map, galeriList);
    origMatrix = galeriProblem->BuildMatrix();
  }
  catch (std::exception &e) {
    std::cout << "Exception in Galeri matrix generation. " << e.what() << std::endl;
    return -1;
  }

  if (me == 0)
    std::cout << "NumRows     = " << origMatrix->getGlobalNumRows() << std::endl
         << "NumNonzeros = " << origMatrix->getGlobalNumEntries() << std::endl
         << "NumProcs = " << comm->getSize() << std::endl;

  // Create vectors to use with the matrix for sparse matvec.
  RCP<Vector_t> origVector, origProd;
  origProd   = Tpetra::createVector<scalar_t,localId_t,globalId_t>(
                                    origMatrix->getRangeMap());
  origVector = Tpetra::createVector<scalar_t,localId_t,globalId_t>(
                                    origMatrix->getDomainMap());
  origVector->randomize();

  // Specify partitioning parameters
  Teuchos::ParameterList param;
  param.set("partitioning_approach", "partition");
  param.set("algorithm", method);

  // Create an input adapter for the Tpetra matrix.
  MatrixAdapter_t adapter(origMatrix);

  // Create and solve partitioning problem
  Zoltan2::PartitioningProblem<MatrixAdapter_t> problem(&adapter, &param);

  try {
    problem.solve();
  }
  catch (std::exception &e) {
    std::cout << "Exception returned from solve(). " << e.what() << std::endl;
    return -1;
  }

  // Redistribute matrix and vector into new matrix and vector.
  // Can use PartitioningSolution from matrix to redistribute the vectors, too.

  if (me == 0) std::cout << "Redistributing matrix..." << std::endl;
  RCP<Matrix_t> redistribMatrix;
  adapter.applyPartitioningSolution(*origMatrix, redistribMatrix,
                                    problem.getSolution());

  if (me == 0) std::cout << "Redistributing vectors..." << std::endl;
  RCP<Vector_t> redistribVector;
  MultiVectorAdapter_t adapterVector(origVector);
  adapterVector.applyPartitioningSolution(*origVector, redistribVector,
                                          problem.getSolution());

  // Create a new product vector for sparse matvec
  RCP<Vector_t> redistribProd;
  redistribProd = Tpetra::createVector<scalar_t,localId_t,globalId_t>(
                                       redistribMatrix->getRangeMap());

  // SANITY CHECK
  // A little output for small problems
  if (origMatrix->getGlobalNumRows() <= 50) {
    std::cout << me << " ORIGINAL:  ";
    for (size_t i = 0; i < origVector->getLocalLength(); i++)
      std::cout << origVector->getMap()->getGlobalElement(i) << " ";
    std::cout << std::endl;
    std::cout << me << " REDISTRIB: ";
    for (size_t i = 0; i < redistribVector->getLocalLength(); i++)
      std::cout << redistribVector->getMap()->getGlobalElement(i) << " ";
    std::cout << std::endl;
  }

  // SANITY CHECK
  // check that redistribution is "correct"; perform matvec with
  // original and redistributed matrices/vectors and compare norms.

  if (me == 0) std::cout << "Matvec original..." << std::endl;
  origMatrix->apply(*origVector, *origProd);
  scalar_t origNorm = origProd->norm2();
  if (me == 0)
    std::cout << "Norm of Original matvec prod:       " << origNorm << std::endl;

  if (me == 0) std::cout << "Matvec redistributed..." << std::endl;
  redistribMatrix->apply(*redistribVector, *redistribProd);
  scalar_t redistribNorm = redistribProd->norm2();
  if (me == 0)
    std::cout << "Norm of Redistributed matvec prod:  " << redistribNorm << std::endl;

  if (me == 0) {
    const double epsilon = 0.00000001;
    if (redistribNorm > origNorm+epsilon || redistribNorm < origNorm-epsilon)
      std::cout << "Mat-Vec product changed; FAIL" << std::endl;
    else
      std::cout << "PASS" << std::endl;
  }

  return 0;
}<|MERGE_RESOLUTION|>--- conflicted
+++ resolved
@@ -50,10 +50,6 @@
 #include <Teuchos_ParameterList.hpp>
 #include <Teuchos_RCP.hpp>
 #include <Teuchos_CommandLineProcessor.hpp>
-<<<<<<< HEAD
-=======
-#include <Tpetra_Core.hpp>
->>>>>>> b5465b3f
 #include <Tpetra_CrsMatrix.hpp>
 #include <Tpetra_Vector.hpp>
 #include <Galeri_XpetraMaps.hpp>
@@ -69,13 +65,8 @@
 int main(int narg, char** arg)
 {
   // Establish session; works both for MPI and non-MPI builds
-<<<<<<< HEAD
   Tpetra::ScopeGuard tscope(&narg, &arg);
   Teuchos::RCP<const Teuchos::Comm<int> > comm = Tpetra::getDefaultComm();
-=======
-  Tpetra::ScopeGuard mpiSession(&narg, &arg);
-  RCP<const Teuchos::Comm<int> > comm = Tpetra::getDefaultComm();
->>>>>>> b5465b3f
   int me = comm->getRank();
 
   // Useful typedefs:  Tpetra types
