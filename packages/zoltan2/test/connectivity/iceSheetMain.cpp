--- conflicted
+++ resolved
@@ -220,13 +220,10 @@
   assert(avg_out_degree >= 0.0);
 }
 
-<<<<<<< HEAD
 typedef Tpetra::Map<> map_t;
 typedef map_t::local_ordinal_type lno_t;
 typedef map_t::global_ordinal_type gno_t;
 typedef iceProp::vtxLabel scalar_t;
-=======
->>>>>>> da1c3130
 
 void iceSheetDriver(int narg, char** arg){
   Tpetra::ScopeGuard scope(&narg, &arg);
