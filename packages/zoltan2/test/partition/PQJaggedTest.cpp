--- conflicted
+++ resolved
@@ -327,7 +327,6 @@
   return 0;
 }
 
-<<<<<<< HEAD
 void readFile(string fname, scalar_t ***coords, int &dim, gno_t &g, lno_t &n){
   ifstream ifs ( fname.c_str());
 
@@ -460,9 +459,6 @@
 
 
 void testFromDataFile(const RCP<const Teuchos::Comm<int> > & comm, partId_t numParts, float imbalance, std::string fname, std::string pqParts, partId_t k,
-=======
-int testFromDataFile(const RCP<const Teuchos::Comm<int> > & comm, partId_t numParts, float imbalance, std::string fname, std::string pqParts, partId_t k,
->>>>>>> 9556656e
     bool force_binary, bool force_linear)
 {
   //std::string fname("simple");
@@ -551,7 +547,7 @@
 
   delete problem;
 
-  return 0;
+
 }
 
 
