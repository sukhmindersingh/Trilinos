#ifdef HAVE_MPI
#include <mpi.h>
#endif
#include <iostream>
#include <limits>
#include <Teuchos_ParameterList.hpp>
#include <Teuchos_RCP.hpp>
#include <Teuchos_CommandLineProcessor.hpp>
#include <Tpetra_CrsMatrix.hpp>
#include <Tpetra_DefaultPlatform.hpp>
#include <Tpetra_Vector.hpp>
#include <MatrixMarket_Tpetra.hpp>
#include <Zoltan2_PartitioningProblem.hpp>
#include <Zoltan2_XpetraCrsMatrixInput.hpp>
#include <Zoltan2_Memory.hpp>

#include <useMueLuGallery.hpp>

#ifdef SHOW_LINUX_MEMINFO
extern "C"{
char *meminfo=NULL;
extern void Zoltan_get_linux_meminfo(char *msg, char **result);
}
#endif

using Teuchos::RCP;
using namespace std;

/////////////////////////////////////////////////////////////////////////////
// Program to demonstrate use of Zoltan2 to partition a TPetra matrix 
// (read from a MatrixMarket file or generated by MueLuGallery).
// Usage:
//     a.out [--inputFile=filename.mtx] [--outputFile=outfile.mtx] [--verbose] 
//           [--x=#] [--y=#] [--z=#] [--matrix={Laplace1D,Laplace2D,Laplace3D}
// Karen Devine, 2011
/////////////////////////////////////////////////////////////////////////////

/////////////////////////////////////////////////////////////////////////////
// Eventually want to use Teuchos unit tests to vary z2TestLO and
// GO.  For now, we set them at compile time.
<<<<<<< HEAD
typedef long z2TestLO;
typedef long z2TestGO;
=======
#ifdef HAVE_TPL64
typedef long z2TestLO;
typedef long z2TestGO;
#else
typedef int z2TestLO;
typedef int z2TestGO;
#endif
>>>>>>> b2a08537
typedef double Scalar;
typedef Kokkos::DefaultNode::DefaultNodeType Node;
typedef Tpetra::CrsMatrix<Scalar, z2TestLO, z2TestGO> SparseMatrix;
typedef Tpetra::Vector<Scalar, z2TestLO, z2TestGO> Vector;

typedef Zoltan2::XpetraCrsMatrixInput<SparseMatrix> SparseMatrixAdapter;

// TODO: Handle !HAVE_MPI, or write a different test for serial case.
//  For now this test and the classes is uses pass if !HAVE_MPI
/////////////////////////////////////////////////////////////////////////////
int main(int narg, char** arg)
{
  std::string inputFile = "";            // Matrix Market file to read
  std::string outputFile = "";           // Matrix Market file to write
  bool verbose = false;                  // Verbosity of output
  int testReturn = 0;

  ////// Establish MPI session.
  Teuchos::GlobalMPISession mpiSession(&narg, &arg, NULL);
  RCP<const Teuchos::Comm<int> > comm =
    Tpetra::DefaultPlatform::getDefaultPlatform().getComm();
  int me = comm->getRank();

  // Read run-time options.
  Teuchos::CommandLineProcessor cmdp (false, true);
  cmdp.setOption("inputFile", &inputFile,
                 "Name of the Matrix Market sparse matrix file to read; "
                 "if not specified, a matrix will be generated by MueLu.");
  cmdp.setOption("outputFile", &outputFile,
                 "Name of the Matrix Market sparse matrix file to write, "
                 "echoing the input/generated matrix.");
  cmdp.setOption("verbose", "quiet", &verbose,
                 "Print messages and results.");

  //////////////////////////////////
  // Even with cmdp option "true", I get errors for having these
  //   arguments on the command line.  (On redsky build)
  int xdim=10;
  int ydim=10;
  int zdim=10;
  std::string matrixType("Laplace3D");

  cmdp.setOption("x", &xdim,
                "number of gridpoints in X dimension for "
                "mesh used to generate matrix.");
  cmdp.setOption("y", &ydim,
                "number of gridpoints in Y dimension for "
                "mesh used to generate matrix.");
  cmdp.setOption("z", &zdim,              
                "number of gridpoints in Z dimension for "
                "mesh used to generate matrix.");
  cmdp.setOption("matrix", &matrixType,
                "Matrix type: Laplace1D, Laplace2D, or Laplace3D");
  //////////////////////////////////

  cmdp.parse(narg, arg);

  ////// Read Matrix-Market matrix using Tpetra utilities.

#ifdef SHOW_LINUX_MEMINFO
  if (me == 0){
    Zoltan_get_linux_meminfo("Before creating matrix", &meminfo);
    if (meminfo){
      std::cout << "Rank " << me << ": " << meminfo << std::endl;
      free(meminfo);
      meminfo=NULL;
    }
  }
#endif

  RCP<SparseMatrix> origMatrix;
  if (inputFile != "") { // Input file specified; read a matrix

    // Need a node for the MatrixMarket reader.
    Teuchos::ParameterList defaultParameters;
    RCP<Node> node = rcp(new Node(defaultParameters));

    origMatrix =
      Tpetra::MatrixMarket::Reader<SparseMatrix>::readSparseFile(
                                         inputFile, comm, node, 
                                         true, false, true);
  }
  else { // Let MueLu generate a matrix
    origMatrix = useMueLuGallery<Scalar, z2TestLO, z2TestGO>(narg, arg, comm);
  }

  if (outputFile != "") {
    // Just a sanity check.
    Tpetra::MatrixMarket::Writer<SparseMatrix>::writeSparseFile(outputFile,
                                                origMatrix, verbose);
  }

  if (me == 0) 
    cout << "NumRows     = " << origMatrix->getGlobalNumRows() << endl
         << "NumNonzeros = " << origMatrix->getGlobalNumEntries() << endl
         << "NumProcs = " << comm->getSize() << endl;

#ifdef SHOW_LINUX_MEMINFO
  if (me == 0){
    Zoltan_get_linux_meminfo("After creating matrix", &meminfo);
    if (meminfo){
      std::cout << "Rank " << me << ": " << meminfo << std::endl;
      free(meminfo);
      meminfo=NULL;
    }
  }
#endif

  ////// Create a vector to use with the matrix.
  RCP<Vector> origVector, origProd;
  origProd   = Tpetra::createVector<Scalar,z2TestLO,z2TestGO>(
                                    origMatrix->getRangeMap());
  origVector = Tpetra::createVector<Scalar,z2TestLO,z2TestGO>(
                                    origMatrix->getDomainMap());
  origVector->randomize();

  ////// Specify problem parameters
  Teuchos::ParameterList params;
  params.set("APPROACH", "PARTITION");
  params.set("METHOD", "GRAPH");
#ifdef HAVE_MPI
  params.set("GRAPH_PACKAGE", "SCOTCH");
#else
  params.set("GRAPH_PACKAGE", "PTSCOTCH");
#endif

  ////// Create an input adapter for the Tpetra matrix.
  SparseMatrixAdapter adapter(origMatrix);

  ////// Create and solve partitioning problem
  Zoltan2::PartitioningProblem<SparseMatrixAdapter> problem(&adapter, &params);

#ifdef SHOW_LINUX_MEMINFO
  if (me == 0){
    Zoltan_get_linux_meminfo("After creating problem", &meminfo);
    if (meminfo){
      std::cout << "Rank " << me << ": " << meminfo << std::endl;
      free(meminfo);
      meminfo=NULL;
    }
  }
#endif

  problem.solve();

#ifdef HAVE_MPI
  problem.redistribute();

  ////// Basic metric checking
  size_t checkNparts, checkLength, totalWork;
  z2TestGO *checkGIDs;
  z2TestLO *checkLIDs;
  size_t *checkParts;
  Zoltan2::PartitioningSolution<SparseMatrixAdapter> *soln = 
           problem.getSolution();
  soln->getPartition(&checkNparts, &checkLength,
                     &checkGIDs, &checkLIDs, &checkParts);
  if (me == 0) 
    cout << "Number of parts:  " << checkNparts 
         << (checkNparts != comm->getSize() ? "  FAIL": " ")
         << endl;

  Teuchos::reduceAll<int, size_t>(*comm, Teuchos::REDUCE_SUM, 1,
                                  &checkLength, &totalWork);
  if (me == 0) 
    cout << "Total work:  " << totalWork 
         << ";  NumRows: " << origMatrix->getGlobalNumRows() 
         << (totalWork != origMatrix->getGlobalNumRows() ? "  FAIL" : " ")
         << endl;

  size_t *countPerPart = new size_t[checkNparts];
  size_t *globalCountPerPart = new size_t[checkNparts];
  for (size_t i = 0; i < checkNparts; i++) countPerPart[i] = 0;
  for (size_t i = 0; i < checkLength; i++) {
    if (checkParts[i] >= checkNparts) cout << "Invalid Part:  FAIL" << endl;
    countPerPart[checkParts[i]]++;
  }
  Teuchos::reduceAll<int, size_t>(*comm, Teuchos::REDUCE_SUM, checkNparts,
                                  countPerPart, globalCountPerPart);
//  if (me == 0)
//    for (size_t i = 0; i < checkNparts; i++) 
//      cout << "Part " << i << " load " << globalCountPerPart[i] << endl;

  size_t min = std::numeric_limits<std::size_t>::max();
  size_t max = 0;
  size_t sum = 0;
  size_t minrank = 0, maxrank = 0;
  for (size_t i = 0; i < checkNparts; i++) {
    if (globalCountPerPart[i] < min) {min = globalCountPerPart[i]; minrank = i;}
    if (globalCountPerPart[i] > max) {max = globalCountPerPart[i]; maxrank = i;}
    sum += globalCountPerPart[i];
  }
  delete [] countPerPart;
  delete [] globalCountPerPart;

  if (me == 0) {
    float avg = (float) sum / (float) checkNparts;
    cout << "Minimum load:  " << min << " on rank " << minrank << endl;
    cout << "Maximum load:  " << max << " on rank " << maxrank << endl;
    cout << "Average load:  " << avg << endl;
    cout << "Total load:    " << sum 
         << (sum != totalWork ? " FAIL" : " ") << endl;
    cout << "Imbalance:     " << max / avg << endl;
  }

  ////// Redistribute matrix and vector into new matrix and vector.

  ////// Verify that redistribution is "correct"; perform matvec with 
  ////// original and redistributed matrices/vectors and compare norms.

  origMatrix->apply(*origVector, *origProd);

  Scalar origNorm;
  origNorm = origProd->norm2();
  if (me == 0)
    cout << "Norm of Original matvec prod:  " << origNorm << endl;
#endif

  if (me == 0) {
    if (testReturn)
      std::cout << "FAIL" << std::endl;
    else
      std::cout << "PASS" << std::endl;
  }
}<|MERGE_RESOLUTION|>--- conflicted
+++ resolved
@@ -38,10 +38,6 @@
 /////////////////////////////////////////////////////////////////////////////
 // Eventually want to use Teuchos unit tests to vary z2TestLO and
 // GO.  For now, we set them at compile time.
-<<<<<<< HEAD
-typedef long z2TestLO;
-typedef long z2TestGO;
-=======
 #ifdef HAVE_TPL64
 typedef long z2TestLO;
 typedef long z2TestGO;
@@ -49,7 +45,7 @@
 typedef int z2TestLO;
 typedef int z2TestGO;
 #endif
->>>>>>> b2a08537
+
 typedef double Scalar;
 typedef Kokkos::DefaultNode::DefaultNodeType Node;
 typedef Tpetra::CrsMatrix<Scalar, z2TestLO, z2TestGO> SparseMatrix;
