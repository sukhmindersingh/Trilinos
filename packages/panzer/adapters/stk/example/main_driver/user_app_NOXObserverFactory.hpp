// @HEADER
// ***********************************************************************
//
//           Panzer: A partial differential equation assembly
//       engine for strongly coupled complex multiphysics systems
//                 Copyright (2011) Sandia Corporation
//
// Under the terms of Contract DE-AC04-94AL85000 with Sandia Corporation,
// the U.S. Government retains certain rights in this software.
//
// Redistribution and use in source and binary forms, with or without
// modification, are permitted provided that the following conditions are
// met:
//
// 1. Redistributions of source code must retain the above copyright
// notice, this list of conditions and the following disclaimer.
//
// 2. Redistributions in binary form must reproduce the above copyright
// notice, this list of conditions and the following disclaimer in the
// documentation and/or other materials provided with the distribution.
//
// 3. Neither the name of the Corporation nor the names of the
// contributors may be used to endorse or promote products derived from
// this software without specific prior written permission.
//
// THIS SOFTWARE IS PROVIDED BY SANDIA CORPORATION "AS IS" AND ANY
// EXPRESS OR IMPLIED WARRANTIES, INCLUDING, BUT NOT LIMITED TO, THE
// IMPLIED WARRANTIES OF MERCHANTABILITY AND FITNESS FOR A PARTICULAR
// PURPOSE ARE DISCLAIMED. IN NO EVENT SHALL SANDIA CORPORATION OR THE
// CONTRIBUTORS BE LIABLE FOR ANY DIRECT, INDIRECT, INCIDENTAL, SPECIAL,
// EXEMPLARY, OR CONSEQUENTIAL DAMAGES (INCLUDING, BUT NOT LIMITED TO,
// PROCUREMENT OF SUBSTITUTE GOODS OR SERVICES; LOSS OF USE, DATA, OR
// PROFITS; OR BUSINESS INTERRUPTION) HOWEVER CAUSED AND ON ANY THEORY OF
// LIABILITY, WHETHER IN CONTRACT, STRICT LIABILITY, OR TORT (INCLUDING
// NEGLIGENCE OR OTHERWISE) ARISING IN ANY WAY OUT OF THE USE OF THIS
// SOFTWARE, EVEN IF ADVISED OF THE POSSIBILITY OF SUCH DAMAGE.
//
// Questions? Contact Roger P. Pawlowski (rppawlo@sandia.gov) and
// Eric C. Cyr (eccyr@sandia.gov)
// ***********************************************************************
// @HEADER

#ifndef USER_APP_NOX_OBSERVER_FACTORY_HPP
#define USER_APP_NOX_OBSERVER_FACTORY_HPP

#include "Panzer_config.hpp"

#include "Panzer_STK_NOXObserverFactory.hpp"
#include "Panzer_ResponseLibrary.hpp"
#include "Panzer_Traits.hpp"
#include "NOX_PrePostOperator_Vector.H"

#include "Teuchos_ParameterList.hpp"
#include "Teuchos_ParameterListAcceptorDefaultBase.hpp"
#include "Teuchos_StandardParameterEntryValidators.hpp"

// Individual Observers
#include "user_app_NOXObserver_WriteToExodus.hpp"
#include "user_app_NOXObserver_NeumannBCAnalyticSystemTest.hpp"

namespace user_app {
  
  class NOXObserverFactory :
    public panzer_stk::NOXObserverFactory,
    public Teuchos::ParameterListAcceptorDefaultBase  {
    
    //! Store STK IO response library...be careful, it will be modified externally
    Teuchos::RCP<panzer::ResponseLibrary<panzer::Traits> > stkIOResponseLibrary_;

    mutable Teuchos::RCP<Teuchos::ParameterList> valid_params_;

  public:

    NOXObserverFactory(const Teuchos::RCP<panzer::ResponseLibrary<panzer::Traits> > & stkIOResponseLibrary)
       : stkIOResponseLibrary_(stkIOResponseLibrary) {}
    
    Teuchos::RCP<NOX::Abstract::PrePostOperator>
<<<<<<< HEAD
    buildNOXObserver(const Teuchos::RCP<panzer_stk::STK_Interface>& mesh,
		     const Teuchos::RCP<panzer::UniqueGlobalIndexerBase>& dof_manager,
		     const Teuchos::RCP<panzer::LinearObjFactory<panzer::Traits> >& lof) const
=======
    buildNOXObserver(const Teuchos::RCP<panzer_stk_classic::STK_Interface>& mesh,
		     const Teuchos::RCP<const panzer::UniqueGlobalIndexerBase>& dof_manager,
		     const Teuchos::RCP<const panzer::LinearObjFactory<panzer::Traits> >& lof) const
>>>>>>> 31988994
    {
      using Teuchos::RCP;
      using Teuchos::rcp;
      using Teuchos::ParameterList;

      TEUCHOS_ASSERT(nonnull(this->getParameterList()));

      RCP<NOX::PrePostOperatorVector> observer = rcp(new NOX::PrePostOperatorVector);

      // Exodus writer to output solution
      if (this->getParameterList()->get<std::string>("Write Solution to Exodus File") == "ON") {
	Teuchos::RCP<NOX::Abstract::PrePostOperator> solution_writer = 
	  Teuchos::rcp(new user_app::NOXObserver_WriteToExodus(mesh,dof_manager,lof,stkIOResponseLibrary_));
	observer->pushBack(solution_writer);
      }

      
      // Neumann BC unit test
      if (this->getParameterList()->get<std::string>("Neumann BC Analytic System Test") == "ON") {
	Teuchos::RCP<NOX::Abstract::PrePostOperator> ppo = 
	  Teuchos::rcp(new user_app::NOXObserver_NeumannBCAnalyticSystemTest);
	observer->pushBack(ppo);
      }

      return observer;
    }

    /** \name Overridden from Teuchos::ParameterListAcceptor */
    //@{
    
    void setParameterList(Teuchos::RCP<Teuchos::ParameterList> const& paramList)
    {
      using Teuchos::RCP;
      using Teuchos::rcp;

      paramList->validateParametersAndSetDefaults(*(this->getValidParameters()));
      setMyParamList(paramList);
    }
    
    Teuchos::RCP<const Teuchos::ParameterList> getValidParameters() const
    {
      if (valid_params_.is_null()) {
	
	valid_params_ = Teuchos::rcp(new Teuchos::ParameterList);

	Teuchos::setStringToIntegralParameter<int>(
          "Write Solution to Exodus File",
          "ON",
          "Enables or disables writing of solution to Exodus file at end of NOX solve",
          Teuchos::tuple<std::string>("ON","OFF"),
          valid_params_.get()
          );
	Teuchos::setStringToIntegralParameter<int>(
          "Neumann BC Analytic System Test",
          "OFF",
          "Checks solution values for Neumann BC Analytic System Test",
          Teuchos::tuple<std::string>("ON","OFF"),
          valid_params_.get()
          );

      }
      return valid_params_;
    }
 
    //@}

  };

}

#endif<|MERGE_RESOLUTION|>--- conflicted
+++ resolved
@@ -75,15 +75,9 @@
        : stkIOResponseLibrary_(stkIOResponseLibrary) {}
     
     Teuchos::RCP<NOX::Abstract::PrePostOperator>
-<<<<<<< HEAD
     buildNOXObserver(const Teuchos::RCP<panzer_stk::STK_Interface>& mesh,
-		     const Teuchos::RCP<panzer::UniqueGlobalIndexerBase>& dof_manager,
-		     const Teuchos::RCP<panzer::LinearObjFactory<panzer::Traits> >& lof) const
-=======
-    buildNOXObserver(const Teuchos::RCP<panzer_stk_classic::STK_Interface>& mesh,
 		     const Teuchos::RCP<const panzer::UniqueGlobalIndexerBase>& dof_manager,
 		     const Teuchos::RCP<const panzer::LinearObjFactory<panzer::Traits> >& lof) const
->>>>>>> 31988994
     {
       using Teuchos::RCP;
       using Teuchos::rcp;
