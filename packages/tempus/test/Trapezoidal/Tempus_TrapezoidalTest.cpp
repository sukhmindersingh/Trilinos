// @HEADER
// ****************************************************************************
//                Tempus: Copyright (2017) Sandia Corporation
//
// Distributed under BSD 3-clause license (See accompanying file Copyright.txt)
// ****************************************************************************
// @HEADER

#include "Teuchos_UnitTestHarness.hpp"
#include "Teuchos_XMLParameterListHelpers.hpp"
#include "Teuchos_TimeMonitor.hpp"
#include "Teuchos_DefaultComm.hpp"

#include "Tempus_config.hpp"
#include "Tempus_IntegratorBasic.hpp"
#include "Tempus_StepperTrapezoidal.hpp"

#include "../TestModels/SinCosModel.hpp"
#include "../TestModels/VanDerPolModel.hpp"
#include "../TestUtils/Tempus_ConvergenceTestUtils.hpp"

#include "Stratimikos_DefaultLinearSolverBuilder.hpp"
#include "Thyra_LinearOpWithSolveFactoryHelpers.hpp"

#ifdef Tempus_ENABLE_MPI
#include "Epetra_MpiComm.h"
#else
#include "Epetra_SerialComm.h"
#endif

#include <vector>
#include <fstream>
#include <sstream>
#include <limits>

namespace Tempus_Test {

using Teuchos::RCP;
using Teuchos::rcp;
using Teuchos::rcp_const_cast;
using Teuchos::ParameterList;
using Teuchos::sublist;
using Teuchos::getParametersFromXmlFile;

using Tempus::IntegratorBasic;
using Tempus::SolutionHistory;
using Tempus::SolutionState;

// Comment out any of the following tests to exclude from build/run.
#define TEST_PARAMETERLIST
#define TEST_CONSTRUCTING_FROM_DEFAULTS
#define TEST_SINCOS
#define TEST_VANDERPOL


#ifdef TEST_PARAMETERLIST
// ************************************************************
// ************************************************************
TEUCHOS_UNIT_TEST(Trapezoidal, ParameterList)
{
  // Read params from .xml file
  RCP<ParameterList> pList =
    getParametersFromXmlFile("Tempus_Trapezoidal_SinCos.xml");

  // Setup the SinCosModel
  RCP<ParameterList> scm_pl = sublist(pList, "SinCosModel", true);
  auto model = rcp(new SinCosModel<double> (scm_pl));

  RCP<ParameterList> tempusPL  = sublist(pList, "Tempus", true);

  // Test constructor IntegratorBasic(tempusPL, model)
  {
    RCP<Tempus::IntegratorBasic<double> > integrator =
      Tempus::integratorBasic<double>(tempusPL, model);

    RCP<ParameterList> stepperPL = sublist(tempusPL, "Default Stepper", true);

    RCP<ParameterList> defaultPL =
      integrator->getStepper()->getDefaultParameters();
    bool pass = haveSameValues(*stepperPL, *defaultPL, true);
    if (!pass) {
      std::cout << std::endl;
      std::cout << "stepperPL -------------- \n" << *stepperPL << std::endl;
      std::cout << "defaultPL -------------- \n" << *defaultPL << std::endl;
    }
    TEST_ASSERT(pass)
  }

  // Test constructor IntegratorBasic(model, stepperType)
  {
    RCP<Tempus::IntegratorBasic<double> > integrator =
      Tempus::integratorBasic<double>(model, "Trapezoidal Method");

    RCP<ParameterList> stepperPL = sublist(tempusPL, "Default Stepper", true);
    RCP<ParameterList> defaultPL =
      integrator->getStepper()->getDefaultParameters();

    bool pass = haveSameValues(*stepperPL, *defaultPL, true);
    if (!pass) {
      std::cout << std::endl;
      std::cout << "stepperPL -------------- \n" << *stepperPL << std::endl;
      std::cout << "defaultPL -------------- \n" << *defaultPL << std::endl;
    }
    TEST_ASSERT(pass)
  }
}
#endif // TEST_PARAMETERLIST


#ifdef TEST_CONSTRUCTING_FROM_DEFAULTS
// ************************************************************
// ************************************************************
TEUCHOS_UNIT_TEST(Trapezoidal, ConstructingFromDefaults)
{
  double dt = 0.1;

  // Read params from .xml file
  RCP<ParameterList> pList =
    getParametersFromXmlFile("Tempus_Trapezoidal_SinCos.xml");
  RCP<ParameterList> pl = sublist(pList, "Tempus", true);

  // Setup the SinCosModel
  RCP<ParameterList> scm_pl = sublist(pList, "SinCosModel", true);
  //RCP<SinCosModel<double> > model = sineCosineModel(scm_pl);
  auto model = rcp(new SinCosModel<double>(scm_pl));

  // Setup Stepper for field solve ----------------------------
<<<<<<< HEAD
  RCP<Tempus::StepperTrapezoidal<double> > stepper =
    Teuchos::rcp(new Tempus::StepperTrapezoidal<double>(model));
  //{
  //  // Turn on NOX output.
  //  RCP<ParameterList> sPL = stepper->getNonconstParameterList();
  //  std::string solverName = sPL->get<std::string>("Solver Name");
  //  RCP<ParameterList> solverPL = Teuchos::sublist(sPL, solverName, true);
  //  solverPL->sublist("NOX").sublist("Printing").sublist("Output Information")
  //           .set("Outer Iteration", true);
  //  solverPL->sublist("NOX").sublist("Printing").sublist("Output Information")
  //           .set("Parameters", true);
  //  solverPL->sublist("NOX").sublist("Printing").sublist("Output Information")
  //           .set("Details", true);
  //  stepper->setSolver(solverPL);
  //  stepper->initialize();
  //}
=======
  auto stepper = rcp(new Tempus::StepperTrapezoidal<double>());
  stepper->setModel(model);
  stepper->initialize();
>>>>>>> 7f085655

  // Setup TimeStepControl ------------------------------------
  auto timeStepControl = rcp(new Tempus::TimeStepControl<double>());
  ParameterList tscPL = pl->sublist("Default Integrator")
                           .sublist("Time Step Control");
  timeStepControl->setStepType (tscPL.get<std::string>("Integrator Step Type"));
  timeStepControl->setInitIndex(tscPL.get<int>   ("Initial Time Index"));
  timeStepControl->setInitTime (tscPL.get<double>("Initial Time"));
  timeStepControl->setFinalTime(tscPL.get<double>("Final Time"));
  timeStepControl->setInitTimeStep(dt);
  timeStepControl->initialize();

  // Setup initial condition SolutionState --------------------
  Thyra::ModelEvaluatorBase::InArgs<double> inArgsIC =
    stepper->getModel()->getNominalValues();
  auto icSoln = rcp_const_cast<Thyra::VectorBase<double> > (inArgsIC.get_x());
  auto icSolnDot =
    rcp_const_cast<Thyra::VectorBase<double> > (inArgsIC.get_x_dot());
  auto icState = rcp(new Tempus::SolutionState<double>(icSoln,icSolnDot));
  icState->setTime    (timeStepControl->getInitTime());
  icState->setIndex   (timeStepControl->getInitIndex());
  icState->setTimeStep(0.0);
  icState->setOrder   (stepper->getOrder());
  icState->setSolutionStatus(Tempus::Status::PASSED);  // ICs are passing.

  // Setup SolutionHistory ------------------------------------
  auto solutionHistory = rcp(new Tempus::SolutionHistory<double>());
  solutionHistory->setName("Forward States");
  solutionHistory->setStorageType(Tempus::STORAGE_TYPE_STATIC);
  solutionHistory->setStorageLimit(2);
  solutionHistory->addState(icState);

  // Setup Integrator -----------------------------------------
  RCP<Tempus::IntegratorBasic<double> > integrator =
    Tempus::integratorBasic<double>();
  integrator->setStepperWStepper(stepper);
  integrator->setTimeStepControl(timeStepControl);
  integrator->setSolutionHistory(solutionHistory);
  //integrator->setObserver(...);
  integrator->initialize();


  // Integrate to timeMax
  bool integratorStatus = integrator->advanceTime();
  TEST_ASSERT(integratorStatus)


  // Test if at 'Final Time'
  double time = integrator->getTime();
  double timeFinal =pl->sublist("Default Integrator")
     .sublist("Time Step Control").get<double>("Final Time");
  TEST_FLOATING_EQUALITY(time, timeFinal, 1.0e-14);

  // Time-integrated solution and the exact solution
  RCP<Thyra::VectorBase<double> > x = integrator->getX();
  RCP<const Thyra::VectorBase<double> > x_exact =
    model->getExactSolution(time).get_x();

  // Calculate the error
  RCP<Thyra::VectorBase<double> > xdiff = x->clone_v();
  Thyra::V_StVpStV(xdiff.ptr(), 1.0, *x_exact, -1.0, *(x));

  // Check the order and intercept
  std::cout << "  Stepper = Trapezoidal" << std::endl;
  std::cout << "  =========================" << std::endl;
  std::cout << "  Exact solution   : " << get_ele(*(x_exact), 0) << "   "
                                       << get_ele(*(x_exact), 1) << std::endl;
  std::cout << "  Computed solution: " << get_ele(*(x      ), 0) << "   "
                                       << get_ele(*(x      ), 1) << std::endl;
  std::cout << "  Difference       : " << get_ele(*(xdiff  ), 0) << "   "
                                       << get_ele(*(xdiff  ), 1) << std::endl;
  std::cout << "  =========================" << std::endl;
  TEST_FLOATING_EQUALITY(get_ele(*(x), 0), 0.841021, 1.0e-4 );
  TEST_FLOATING_EQUALITY(get_ele(*(x), 1), 0.541002, 1.0e-4 );
}
#endif // TEST_CONSTRUCTING_FROM_DEFAULTS


#ifdef TEST_SINCOS
// ************************************************************
// ************************************************************
TEUCHOS_UNIT_TEST(Trapezoidal, SinCos)
{
  RCP<Tempus::IntegratorBasic<double> > integrator;
  std::vector<RCP<Thyra::VectorBase<double>>> solutions;
  std::vector<RCP<Thyra::VectorBase<double>>> solutionsDot;
  std::vector<double> StepSize;
  std::vector<double> xErrorNorm;
  std::vector<double> xDotErrorNorm;
  const int nTimeStepSizes = 7;
  double dt = 0.2;
  double time = 0.0;
  for (int n=0; n<nTimeStepSizes; n++) {

    // Read params from .xml file
    RCP<ParameterList> pList =
      getParametersFromXmlFile("Tempus_Trapezoidal_SinCos.xml");

    //std::ofstream ftmp("PL.txt");
    //pList->print(ftmp);
    //ftmp.close();

    // Setup the SinCosModel
    RCP<ParameterList> scm_pl = sublist(pList, "SinCosModel", true);
    //RCP<SinCosModel<double> > model = sineCosineModel(scm_pl);
    auto model = rcp(new SinCosModel<double>(scm_pl));

    dt /= 2;

    // Setup the Integrator and reset initial time step
    RCP<ParameterList> pl = sublist(pList, "Tempus", true);
    pl->sublist("Default Integrator")
       .sublist("Time Step Control").set("Initial Time Step", dt);
    integrator = Tempus::integratorBasic<double>(pl, model);

    // Initial Conditions
    // During the Integrator construction, the initial SolutionState
    // is set by default to model->getNominalVales().get_x().  However,
    // the application can set it also by integrator->initializeSolutionHistory.
    {
      RCP<Thyra::VectorBase<double> > x0 =
        model->getNominalValues().get_x()->clone_v();
      RCP<Thyra::VectorBase<double> > xdot0 =
        model->getNominalValues().get_x_dot()->clone_v();
      integrator->initializeSolutionHistory(0.0, x0, xdot0);
    }

    // Integrate to timeMax
    bool integratorStatus = integrator->advanceTime();
    TEST_ASSERT(integratorStatus)

    // Test if at 'Final Time'
    time = integrator->getTime();
    double timeFinal =pl->sublist("Default Integrator")
       .sublist("Time Step Control").get<double>("Final Time");
    TEST_FLOATING_EQUALITY(time, timeFinal, 1.0e-14);

    // Plot sample solution and exact solution
    if (n == 0) {
      RCP<const SolutionHistory<double> > solutionHistory =
        integrator->getSolutionHistory();
      writeSolution("Tempus_Trapezoidal_SinCos.dat", solutionHistory);

      auto solnHistExact = rcp(new Tempus::SolutionHistory<double>());
      for (int i=0; i<solutionHistory->getNumStates(); i++) {
        double time_i = (*solutionHistory)[i]->getTime();
        auto state = rcp(new Tempus::SolutionState<double>(
            model->getExactSolution(time_i).get_x(),
            model->getExactSolution(time_i).get_x_dot()));
        state->setTime((*solutionHistory)[i]->getTime());
        solnHistExact->addState(state);
      }
      writeSolution("Tempus_Trapezoidal_SinCos-Ref.dat", solnHistExact);
    }

    // Store off the final solution and step size
    StepSize.push_back(dt);
    auto solution = Thyra::createMember(model->get_x_space());
    Thyra::copy(*(integrator->getX()),solution.ptr());
    solutions.push_back(solution);
    auto solutionDot = Thyra::createMember(model->get_x_space());
    Thyra::copy(*(integrator->getXdot()),solutionDot.ptr());
    solutionsDot.push_back(solutionDot);
    if (n == nTimeStepSizes-1) {  // Add exact solution last in vector.
      StepSize.push_back(0.0);
      auto solutionExact = Thyra::createMember(model->get_x_space());
      Thyra::copy(*(model->getExactSolution(time).get_x()),solutionExact.ptr());
      solutions.push_back(solutionExact);
      auto solutionDotExact = Thyra::createMember(model->get_x_space());
      Thyra::copy(*(model->getExactSolution(time).get_x_dot()),
                  solutionDotExact.ptr());
      solutionsDot.push_back(solutionDotExact);
    }
  }

 double xSlope = 0.0;
  double xDotSlope = 0.0;
  RCP<Tempus::Stepper<double> > stepper = integrator->getStepper();
  double order = stepper->getOrder();
  writeOrderError("Tempus_Trapezoidal_SinCos-Error.dat",
                  stepper, StepSize,
                  solutions,    xErrorNorm,    xSlope,
                  solutionsDot, xDotErrorNorm, xDotSlope);

  TEST_FLOATING_EQUALITY( xSlope,                 order, 0.01   );
  TEST_FLOATING_EQUALITY( xErrorNorm[0],    0.000832086, 1.0e-4 );
  TEST_FLOATING_EQUALITY( xDotSlope,              order, 0.01   );
  TEST_FLOATING_EQUALITY( xDotErrorNorm[0], 0.000832086, 1.0e-4 );

  Teuchos::TimeMonitor::summarize();
}
#endif // TEST_SINCOS


#ifdef TEST_VANDERPOL
// ************************************************************
// ************************************************************
TEUCHOS_UNIT_TEST(Trapezoidal, VanDerPol)
{
  RCP<Tempus::IntegratorBasic<double> > integrator;
  std::vector<RCP<Thyra::VectorBase<double>>> solutions;
  std::vector<RCP<Thyra::VectorBase<double>>> solutionsDot;
  std::vector<double> StepSize;
  std::vector<double> xErrorNorm;
  std::vector<double> xDotErrorNorm;
  const int nTimeStepSizes = 4;
  double dt = 0.05;
  double time = 0.0;
  for (int n=0; n<nTimeStepSizes; n++) {

    // Read params from .xml file
    RCP<ParameterList> pList =
      getParametersFromXmlFile("Tempus_Trapezoidal_VanDerPol.xml");

    // Setup the VanDerPolModel
    RCP<ParameterList> vdpm_pl = sublist(pList, "VanDerPolModel", true);
    auto model = rcp(new VanDerPolModel<double>(vdpm_pl));

    // Set the step size
    dt /= 2;
    if (n == nTimeStepSizes-1) dt /= 10.0;

    // Setup the Integrator and reset initial time step
    RCP<ParameterList> pl = sublist(pList, "Tempus", true);
    pl->sublist("Demo Integrator")
       .sublist("Time Step Control").set("Initial Time Step", dt);
    integrator = Tempus::integratorBasic<double>(pl, model);

    // Integrate to timeMax
    bool integratorStatus = integrator->advanceTime();
    TEST_ASSERT(integratorStatus)

    // Test if at 'Final Time'
    time = integrator->getTime();
    double timeFinal =pl->sublist("Demo Integrator")
      .sublist("Time Step Control").get<double>("Final Time");
    double tol = 100.0 * std::numeric_limits<double>::epsilon();
    TEST_FLOATING_EQUALITY(time, timeFinal, tol);

    // Store off the final solution and step size
    StepSize.push_back(dt);
    auto solution = Thyra::createMember(model->get_x_space());
    Thyra::copy(*(integrator->getX()),solution.ptr());
    solutions.push_back(solution);
    auto solutionDot = Thyra::createMember(model->get_x_space());
    Thyra::copy(*(integrator->getXdot()),solutionDot.ptr());
    solutionsDot.push_back(solutionDot);

    // Output finest temporal solution for plotting
    // This only works for ONE MPI process
    if ((n == 0) or (n == nTimeStepSizes-1)) {
      std::string fname = "Tempus_Trapezoidal_VanDerPol-Ref.dat";
      if (n == 0) fname = "Tempus_Trapezoidal_VanDerPol.dat";
      RCP<const SolutionHistory<double> > solutionHistory =
        integrator->getSolutionHistory();
      writeSolution(fname, solutionHistory);
    }
  }
  // Check the order and intercept
  double xSlope = 0.0;
  double xDotSlope = 0.0;
  RCP<Tempus::Stepper<double> > stepper = integrator->getStepper();
  double order = stepper->getOrder();
  writeOrderError("Tempus_Trapezoidal_VanDerPol-Error.dat",
                  stepper, StepSize,
                  solutions,    xErrorNorm,    xSlope,
                  solutionsDot, xDotErrorNorm, xDotSlope);

  TEST_FLOATING_EQUALITY( xSlope,            order, 0.10 );
  TEST_FLOATING_EQUALITY( xDotSlope,         order, 0.10 );//=order at samll dt
  TEST_FLOATING_EQUALITY( xErrorNorm[0],    0.00085855, 1.0e-4 );
  TEST_FLOATING_EQUALITY( xDotErrorNorm[0], 0.00120695, 1.0e-4 );

  Teuchos::TimeMonitor::summarize();
}
#endif // TEST_VANDERPOL


} // namespace Tempus_Test<|MERGE_RESOLUTION|>--- conflicted
+++ resolved
@@ -125,9 +125,7 @@
   auto model = rcp(new SinCosModel<double>(scm_pl));
 
   // Setup Stepper for field solve ----------------------------
-<<<<<<< HEAD
-  RCP<Tempus::StepperTrapezoidal<double> > stepper =
-    Teuchos::rcp(new Tempus::StepperTrapezoidal<double>(model));
+  auto stepper = rcp(new Tempus::StepperTrapezoidal<double>());
   //{
   //  // Turn on NOX output.
   //  RCP<ParameterList> sPL = stepper->getNonconstParameterList();
@@ -140,13 +138,9 @@
   //  solverPL->sublist("NOX").sublist("Printing").sublist("Output Information")
   //           .set("Details", true);
   //  stepper->setSolver(solverPL);
-  //  stepper->initialize();
   //}
-=======
-  auto stepper = rcp(new Tempus::StepperTrapezoidal<double>());
   stepper->setModel(model);
   stepper->initialize();
->>>>>>> 7f085655
 
   // Setup TimeStepControl ------------------------------------
   auto timeStepControl = rcp(new Tempus::TimeStepControl<double>());
