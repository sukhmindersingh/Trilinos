// @HEADER
// ************************************************************************
//
//                           Intrepid2 Package
//                 Copyright (2007) Sandia Corporation
//
// Under terms of Contract DE-AC04-94AL85000, there is a non-exclusive
// license for use of this work by or on behalf of the U.S. Government.
//
// Redistribution and use in source and binary forms, with or without
// modification, are permitted provided that the following conditions are
// met:
//
// 1. Redistributions of source code must retain the above copyright
// notice, this list of conditions and the following disclaimer.
//
// 2. Redistributions in binary form must reproduce the above copyright
// notice, this list of conditions and the following disclaimer in the
// documentation and/or other materials provided with the distribution.
//
// 3. Neither the name of the Corporation nor the names of the
// contributors may be used to endorse or promote products derived from
// this software without specific prior written permission.
//
// THIS SOFTWARE IS PROVIDED BY SANDIA CORPORATION "AS IS" AND ANY
// EXPRESS OR IMPLIED WARRANTIES, INCLUDING, BUT NOT LIMITED TO, THE
// IMPLIED WARRANTIES OF MERCHANTABILITY AND FITNESS FOR A PARTICULAR
// PURPOSE ARE DISCLAIMED. IN NO EVENT SHALL SANDIA CORPORATION OR THE
// CONTRIBUTORS BE LIABLE FOR ANY DIRECT, INDIRECT, INCIDENTAL, SPECIAL,
// EXEMPLARY, OR CONSEQUENTIAL DAMAGES (INCLUDING, BUT NOT LIMITED TO,
// PROCUREMENT OF SUBSTITUTE GOODS OR SERVICES; LOSS OF USE, DATA, OR
// PROFITS; OR BUSINESS INTERRUPTION) HOWEVER CAUSED AND ON ANY THEORY OF
// LIABILITY, WHETHER IN CONTRACT, STRICT LIABILITY, OR TORT (INCLUDING
// NEGLIGENCE OR OTHERWISE) ARISING IN ANY WAY OUT OF THE USE OF THIS
// SOFTWARE, EVEN IF ADVISED OF THE POSSIBILITY OF SUCH DAMAGE.
//
// Questions? Contact Kyungjoo Kim  (kyukim@sandia.gov), or
//                    Mauro Perego  (mperego@sandia.gov)
//
// ************************************************************************
// @HEADER

/** \file   Intrepid2_HGRAD_TET_Cn_FEM.hpp
    \brief  Header file for the Intrepid2::Basis_HGRAD_TET_Cn_FEM class.
    \author Created by R. Kirby and P. Bochev and D. Ridzal.
    Kokkorized by Kyungjoo Kim
*/

#ifndef __INTREPID2_HGRAD_TET_CN_FEM_HPP__
#define __INTREPID2_HGRAD_TET_CN_FEM_HPP__

#include "Intrepid2_Basis.hpp"
#include "Intrepid2_HGRAD_TET_Cn_FEM_ORTH.hpp"

#include "Intrepid2_PointTools.hpp"
#include "Teuchos_LAPACK.hpp"


namespace Intrepid2 {

<<<<<<< HEAD
/** \class  Intrepid2::Basis_HGRAD_TET_Cn_FEM
    \brief  Implementation of the default H(grad)-compatible Lagrange basis of arbitrary degree  on Tetrahedron cell 

            Implements Lagrangian basis of degree n on the reference Tetrahedron cell. The basis has
            cardinality (n+1)(n+2)(n+3)/6 and spans a COMPLETE polynomial space of degree n. 
            Nodal basis functions are dual to a unisolvent set of
            degrees-of-freedom (DoF) defined at a lattice of order n
            (see \ref PointTools).  In particular, the degrees of freedom
            are point evaluation at
            \li The vertices
            \li (n-1) points on each edge of the tetrahedron
            \li max((n-1)(n-2)/2,0) points on each face of the
            tetrahedron
            \li max((n-1)(n-2)(n-3)/6,0) points in the interior
            of the tetrahedron.

            The distribution of these points is specified by the pointType argument to the class constructor.
            Currently, either equispaced lattice points or Warburton's warp-blend points are available.

            The dof are enumerated according to the ordering on the lattice (see PointTools).  In particular,
            dof number 0 is at the vertex (0,0,0).  The dof increase
            along the lattice with points along the lines of constant
            x adjacent in the enumeration. 
 */

namespace Impl {

/**
      \brief See Intrepid2::Basis_HGRAD_TET_Cn_FEM
 */
class Basis_HGRAD_TET_Cn_FEM {
public:
  typedef struct Tetrahedron<4> cell_topology_type;
  /**
        \brief See Intrepid2::Basis_HGRAD_TET_Cn_FEM
   */
  template<EOperator opType>
  struct Serial {
    template<typename outputValueViewType,
    typename inputPointViewType,
    typename workViewType,
    typename vinvViewType>
    KOKKOS_INLINE_FUNCTION
    static void
    getValues(       outputValueViewType outputValues,
        const inputPointViewType  inputPoints,
        workViewType        work,
        const vinvViewType        vinv );


    KOKKOS_INLINE_FUNCTION
    static ordinal_type
    getWorkSizePerPoint(ordinal_type order) {
      auto cardinality = getPnCardinality<3>(order);
      switch (opType) {
      case OPERATOR_GRAD:
      case OPERATOR_CURL:
      case OPERATOR_D1:
        return 7*cardinality;
      default:
        return getDkCardinality<opType,3>()*cardinality;
      }
    }
  };
=======
  /** \class  Intrepid2::Basis_HGRAD_TET_Cn_FEM
      \brief  Implementation of the default H(grad)-compatible Lagrange basis of arbitrary degree  on Tetrahedron cell 

      Implements Lagrangian basis of degree n on the reference Tetrahedron cell. The basis has
      cardinality (n+1)(n+2)(n+3)/6 and spans a COMPLETE polynomial space of degree n. 
      Nodal basis functions are dual to a unisolvent set of
      degrees-of-freedom (DoF) defined at a lattice of order n
      (see \ref PointTools).  In particular, the degrees of freedom
      are point evaluation at
      \li The vertices
      \li (n-1) points on each edge of the tetrahedron
      \li max((n-1)(n-2)/2,0) points on each face of the
      tetrahedron
      \li max((n-1)(n-2)(n-3)/6,0) points in the interior
      of the tetrahedron.

      The distribution of these points is specified by the pointType argument to the class constructor.
      Currently, either equispaced lattice points or Warburton's warp-blend points are available.

      The dof are enumerated according to the ordering on the lattice (see PointTools).  In particular,
      dof number 0 is at the vertex (0,0,0).  The dof increase
      along the lattice with points along the lines of constant
      x adjacent in the enumeration. 
  */

  namespace Impl {

    /**
       \brief See Intrepid2::Basis_HGRAD_TET_Cn_FEM
    */
    class Basis_HGRAD_TET_Cn_FEM {
    public:
      typedef struct Tetrahedron<4> cell_topology_type;
      /**
         \brief See Intrepid2::Basis_HGRAD_TET_Cn_FEM
      */
      template<EOperator opType>
      struct Serial {
        template<typename outputValueViewType,
                 typename inputPointViewType,
                 typename workViewType,
                 typename vinvViewType>
        KOKKOS_INLINE_FUNCTION
        static void
        getValues(       outputValueViewType outputValues,
                         const inputPointViewType  inputPoints,
                         workViewType        work,
                         const vinvViewType        vinv );
      };

      template<typename ExecSpaceType, ordinal_type numPtsPerEval,
               typename outputValueValueType, class ...outputValueProperties,
               typename inputPointValueType,  class ...inputPointProperties,
               typename vinvValueType,        class ...vinvProperties>
      static void
      getValues(        Kokkos::DynRankView<outputValueValueType,outputValueProperties...> outputValues,
                        const Kokkos::DynRankView<inputPointValueType, inputPointProperties...>  inputPoints,
                        const Kokkos::DynRankView<vinvValueType,       vinvProperties...>        vinv,
                        const EOperator operatorType);

      /**
         \brief See Intrepid2::Basis_HGRAD_TET_Cn_FEM
      */
      template<typename outputValueViewType,
               typename inputPointViewType,
               typename vinvViewType,
               typename workViewType,
               EOperator opType,
               ordinal_type numPtsEval>
      struct Functor {
        outputValueViewType _outputValues;
        const inputPointViewType  _inputPoints;
        const vinvViewType        _vinv;
        workViewType        _work;

        KOKKOS_INLINE_FUNCTION
        Functor(       outputValueViewType outputValues_,
                       inputPointViewType  inputPoints_,
                       vinvViewType        vinv_,
                       workViewType        work_)
          : _outputValues(outputValues_), _inputPoints(inputPoints_),
            _vinv(vinv_), _work(work_) {}

        KOKKOS_INLINE_FUNCTION
        void operator()(const size_type iter) const {
          const auto ptBegin = Util<ordinal_type>::min(iter*numPtsEval,    _inputPoints.extent(0));
          const auto ptEnd   = Util<ordinal_type>::min(ptBegin+numPtsEval, _inputPoints.extent(0));

          const auto ptRange = Kokkos::pair<ordinal_type,ordinal_type>(ptBegin, ptEnd);
          const auto input   = Kokkos::subview( _inputPoints, ptRange, Kokkos::ALL() );

          typename workViewType::pointer_type ptr = _work.data() + _work.extent(0)*ptBegin*get_dimension_scalar(_work);

          auto vcprop = Kokkos::common_view_alloc_prop(_work);
          workViewType  work(Kokkos::view_wrap(ptr,vcprop), (ptEnd-ptBegin)*_work.extent(0));

          switch (opType) {
          case OPERATOR_VALUE : {
            auto output = Kokkos::subview( _outputValues, Kokkos::ALL(), ptRange );
            Serial<opType>::getValues( output, input, work, _vinv );
            break;
          }
          case OPERATOR_GRAD :
          case OPERATOR_D1 :
          case OPERATOR_D2 :
            //case OPERATOR_D3 :
            {
              auto output = Kokkos::subview( _outputValues, Kokkos::ALL(), ptRange, Kokkos::ALL() );
              Serial<opType>::getValues( output, input, work, _vinv );
              break;
            }
          default: {
            INTREPID2_TEST_FOR_ABORT( true,
                                      ">>> ERROR: (Intrepid2::Basis_HGRAD_TET_Cn_FEM::Functor) operator is not supported");

          }
          }
        }
      };
    };
  }
>>>>>>> 3c94be91

  template<typename ExecSpaceType = void,
           typename outputValueType = double,
           typename pointValueType = double>
  class Basis_HGRAD_TET_Cn_FEM
    : public Basis<ExecSpaceType,outputValueType,pointValueType> {
  public:
    typedef typename Basis<ExecSpaceType,outputValueType,pointValueType>::ordinal_type_array_1d_host ordinal_type_array_1d_host;
    typedef typename Basis<ExecSpaceType,outputValueType,pointValueType>::ordinal_type_array_2d_host ordinal_type_array_2d_host;
    typedef typename Basis<ExecSpaceType,outputValueType,pointValueType>::ordinal_type_array_3d_host ordinal_type_array_3d_host;

    typedef typename Basis<ExecSpaceType,outputValueType,pointValueType>::outputViewType outputViewType;
    typedef typename Basis<ExecSpaceType,outputValueType,pointValueType>::pointViewType  pointViewType;
    typedef typename Basis<ExecSpaceType,outputValueType,pointValueType>::scalarViewType  scalarViewType;
    typedef typename Basis<ExecSpaceType,outputValueType,pointValueType>::scalarType  scalarType;

  private:

    /** \brief inverse of Generalized Vandermonde matrix, whose columns store the expansion
        coefficients of the nodal basis in terms of phis_ */
    Kokkos::DynRankView<scalarType,ExecSpaceType> vinv_;

  public:

    /** \brief  Constructor.
     */
    Basis_HGRAD_TET_Cn_FEM(const ordinal_type order,
                           const EPointType   pointType = POINTTYPE_EQUISPACED);



    using Basis<ExecSpaceType,outputValueType,pointValueType>::getValues;

    virtual
    void
    getValues(       outputViewType outputValues,
                     const pointViewType  inputPoints,
                     const EOperator operatorType = OPERATOR_VALUE) const {
#ifdef HAVE_INTREPID2_DEBUG
      Intrepid2::getValues_HGRAD_Args(outputValues,
                                      inputPoints,
                                      operatorType,
                                      this->getBaseCellTopology(),
                                      this->getCardinality() );
#endif
      constexpr ordinal_type numPtsPerEval = Parameters::MaxNumPtsPerBasisEval;
      Impl::Basis_HGRAD_TET_Cn_FEM::
        getValues<ExecSpaceType,numPtsPerEval>( outputValues,
                                                inputPoints,
                                                this->vinv_,
                                                operatorType);
    }

    virtual
    void
    getDofCoords( scalarViewType dofCoords ) const {
#ifdef HAVE_INTREPID2_DEBUG
      // Verify rank of output array.
      INTREPID2_TEST_FOR_EXCEPTION( dofCoords.rank() != 2, std::invalid_argument,
                                    ">>> ERROR: (Intrepid2::Basis_HGRAD_TET_Cn_FEM::getDofCoords) rank = 2 required for dofCoords array");
      // Verify 0th dimension of output array.
      INTREPID2_TEST_FOR_EXCEPTION( static_cast<ordinal_type>(dofCoords.extent(0)) != this->getCardinality(), std::invalid_argument,
                                    ">>> ERROR: (Intrepid2::Basis_HGRAD_TET_Cn_FEM::getDofCoords) mismatch in number of dof and 0th dimension of dofCoords array");
      // Verify 1st dimension of output array.
      INTREPID2_TEST_FOR_EXCEPTION( dofCoords.extent(1) != this->getBaseCellTopology().getDimension(), std::invalid_argument,
                                    ">>> ERROR: (Intrepid2::Basis_HGRAD_TET_Cn_FEM::getDofCoords) incorrect reference cell (1st) dimension in dofCoords array");
#endif
      Kokkos::deep_copy(dofCoords, this->dofCoords_);
    }

    virtual
    void
    getDofCoeffs( scalarViewType dofCoeffs ) const {
#ifdef HAVE_INTREPID2_DEBUG
      // Verify rank of output array.
      INTREPID2_TEST_FOR_EXCEPTION( dofCoeffs.rank() != 1, std::invalid_argument,
                                    ">>> ERROR: (Intrepid2::Basis_HGRAD_TET_Cn_FEM::getdofCoeffs) rank = 1 required for dofCoeffs array");
      // Verify 0th dimension of output array.
      INTREPID2_TEST_FOR_EXCEPTION( static_cast<ordinal_type>(dofCoeffs.extent(0)) != this->getCardinality(), std::invalid_argument,
                                    ">>> ERROR: (Intrepid2::Basis_HGRAD_TET_Cn_FEM::getdofCoeffs) mismatch in number of dof and 0th dimension of dofCoeffs array");
#endif
      Kokkos::deep_copy(dofCoeffs, 1.0);
    }


    void
    getVandermondeInverse( scalarViewType vinv ) const {
      // has to be same rank and dimensions
      Kokkos::deep_copy(vinv, this->vinv_);
    }

    virtual
    const char*
    getName() const {
      return "Intrepid2_HGRAD_TET_Cn_FEM";
    }

    virtual
    bool
    requireOrientation() const {
      return (this->basisDegree_ > 2);
    }

    Kokkos::DynRankView<typename scalarViewType::const_value_type,ExecSpaceType>
    getVandermondeInverse() const {
      return vinv_;
    }

    ordinal_type
    getWorkSizePerPoint(const EOperator operatorType) const {
      auto cardinality = getPnCardinality<3>(this->basisDegree_);
      switch (operatorType) {
      case OPERATOR_GRAD:
      case OPERATOR_CURL:
      case OPERATOR_D1:
        return 7*cardinality;
        break;
      default:
        return getDkCardinality(operatorType, 3)*cardinality;
      }
    }
  };

}// namespace Intrepid2

#include "Intrepid2_HGRAD_TET_Cn_FEMDef.hpp"

#endif<|MERGE_RESOLUTION|>--- conflicted
+++ resolved
@@ -58,72 +58,6 @@
 
 namespace Intrepid2 {
 
-<<<<<<< HEAD
-/** \class  Intrepid2::Basis_HGRAD_TET_Cn_FEM
-    \brief  Implementation of the default H(grad)-compatible Lagrange basis of arbitrary degree  on Tetrahedron cell 
-
-            Implements Lagrangian basis of degree n on the reference Tetrahedron cell. The basis has
-            cardinality (n+1)(n+2)(n+3)/6 and spans a COMPLETE polynomial space of degree n. 
-            Nodal basis functions are dual to a unisolvent set of
-            degrees-of-freedom (DoF) defined at a lattice of order n
-            (see \ref PointTools).  In particular, the degrees of freedom
-            are point evaluation at
-            \li The vertices
-            \li (n-1) points on each edge of the tetrahedron
-            \li max((n-1)(n-2)/2,0) points on each face of the
-            tetrahedron
-            \li max((n-1)(n-2)(n-3)/6,0) points in the interior
-            of the tetrahedron.
-
-            The distribution of these points is specified by the pointType argument to the class constructor.
-            Currently, either equispaced lattice points or Warburton's warp-blend points are available.
-
-            The dof are enumerated according to the ordering on the lattice (see PointTools).  In particular,
-            dof number 0 is at the vertex (0,0,0).  The dof increase
-            along the lattice with points along the lines of constant
-            x adjacent in the enumeration. 
- */
-
-namespace Impl {
-
-/**
-      \brief See Intrepid2::Basis_HGRAD_TET_Cn_FEM
- */
-class Basis_HGRAD_TET_Cn_FEM {
-public:
-  typedef struct Tetrahedron<4> cell_topology_type;
-  /**
-        \brief See Intrepid2::Basis_HGRAD_TET_Cn_FEM
-   */
-  template<EOperator opType>
-  struct Serial {
-    template<typename outputValueViewType,
-    typename inputPointViewType,
-    typename workViewType,
-    typename vinvViewType>
-    KOKKOS_INLINE_FUNCTION
-    static void
-    getValues(       outputValueViewType outputValues,
-        const inputPointViewType  inputPoints,
-        workViewType        work,
-        const vinvViewType        vinv );
-
-
-    KOKKOS_INLINE_FUNCTION
-    static ordinal_type
-    getWorkSizePerPoint(ordinal_type order) {
-      auto cardinality = getPnCardinality<3>(order);
-      switch (opType) {
-      case OPERATOR_GRAD:
-      case OPERATOR_CURL:
-      case OPERATOR_D1:
-        return 7*cardinality;
-      default:
-        return getDkCardinality<opType,3>()*cardinality;
-      }
-    }
-  };
-=======
   /** \class  Intrepid2::Basis_HGRAD_TET_Cn_FEM
       \brief  Implementation of the default H(grad)-compatible Lagrange basis of arbitrary degree  on Tetrahedron cell 
 
@@ -245,7 +179,6 @@
       };
     };
   }
->>>>>>> 3c94be91
 
   template<typename ExecSpaceType = void,
            typename outputValueType = double,
