--- conflicted
+++ resolved
@@ -25,17 +25,6 @@
 
 ADD_SUBDIRECTORY(BugTests)
 
-<<<<<<< HEAD
-TRIBITS_ADD_LIBRARY(
-  tpetratestlib
-  SOURCES UnitTestMissingExplicitInstantiations.cpp
-  DEPLIBS tpetra
-  TESTONLY
-)
-
-
-=======
->>>>>>> b3dcecd9
 IF (Tpetra_ENABLE_Epetra)
   ADD_SUBDIRECTORY(EpetraRowMatrix)
 ENDIF()