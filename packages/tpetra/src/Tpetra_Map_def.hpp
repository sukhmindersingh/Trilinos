--- conflicted
+++ resolved
@@ -1066,18 +1066,9 @@
   }
   myOwned_vec.resize (numMyOwnedElems);
 
-<<<<<<< HEAD
-  RCP< const Tpetra::Map<LO,GO,Node> > one_to_one_map =
-    rcp (new map_type (Teuchos::OrdinalTraits<global_size_t>::invalid (), myOwned_vec (),
-                       M->getIndexBase (), M->getComm (), M->getNode()));
-
-  return(one_to_one_map);
-
-=======
-  const GO GINV = Teuchos::OrdinalTraits<GO>::invalid ();
+  const GO GINV = Teuchos::OrdinalTraits<global_size_t>::invalid ();
   return rcp (new map_type (GINV, myOwned_vec (), M->getIndexBase (), 
 			    M->getComm (), M->getNode ()));
->>>>>>> 2fa4656d
 }
 
 //
