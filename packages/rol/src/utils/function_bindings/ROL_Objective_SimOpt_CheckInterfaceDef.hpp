--- conflicted
+++ resolved
@@ -78,17 +78,6 @@
     return bind( &Objective_SimOpt<Real>::value, &obj_, ph::_1, tol_);
   }
 
-<<<<<<< HEAD
-  f_vector_t<Real> gradientph::_1( const V& z ) {
-    return bind( &Objective_SimOpt<Real>::gradientph::_1, &obj_, ph::_1, ph::_2, cref(z), tol_);
-  }
-
-  f_vector_t<Real> gradientph::_2( const V& u ) {
-    return bind( &Objective_SimOpt<Real>::gradientph::_2, &obj_, ph::_1, cref(u), ph::_2, tol_);
-  }
-
-  f_dderiv_t<Real> hessVecph::_11( const  ) {
-=======
   f_vector_t<Real> gradient_1( const V& z ) {
     return bind( &Objective_SimOpt<Real>::gradient_1, &obj_, ph::_1, ph::_2, cref(z), tol_);
   }
@@ -98,7 +87,6 @@
   }
 
   f_dderiv_t<Real> hessVec_11( const  ) {
->>>>>>> a6bf271e
     return bind( &Objective_SimOpt<Real>::hessVec, &obj_, ph::_1, ph::_2, ph::_3, tol_);
   }
 
