--- conflicted
+++ resolved
@@ -69,13 +69,7 @@
 class AugmentedLagrangianStep : public Step<Real> {
 private:
   Teuchos::RCP<AugmentedLagrangian<Real> > augLag_;
-<<<<<<< HEAD
-  Teuchos::RCP<DefaultAlgorithm<Real> > algo_;
-=======
-  Teuchos::RCP<Step<Real> > step_;
-  Teuchos::RCP<StatusTest<Real> > status_;
   Teuchos::RCP<Algorithm<Real> > algo_;
->>>>>>> ce841c12
   Teuchos::RCP<Vector<Real> > x_; 
 
   Teuchos::RCP<Teuchos::ParameterList> parlist_;
@@ -199,11 +193,6 @@
     else {
       algo_ = Teuchos::rcp(new DefaultAlgorithm<Real>("Line Search",*parlist_,false));
     }
-<<<<<<< HEAD
-=======
-    status_ = Teuchos::rcp(new StatusTest<Real>(tol,1.e-6*tol,maxit_));
-    algo_   = Teuchos::rcp(new Algorithm<Real>(step_,status_,false));
->>>>>>> ce841c12
     x_->set(x);
     algo_->run(*x_,*augLag_,bnd,print_);
     s.set(*x_); s.axpy(-1.0,x);
