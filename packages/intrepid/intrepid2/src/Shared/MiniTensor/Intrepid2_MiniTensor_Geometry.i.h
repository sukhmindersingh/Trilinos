// @HEADER
// ************************************************************************
//
//                           Intrepid2 Package
//                 Copyright (2007) Sandia Corporation
//
// Under terms of Contract DE-AC04-94AL85000, there is a non-exclusive
// license for use of this work by or on behalf of the U.S. Government.
//
// Redistribution and use in source and binary forms, with or without
// modification, are permitted provided that the following conditions are
// met:
//
// 1. Redistributions of source code must retain the above copyright
// notice, this list of conditions and the following disclaimer.
//
// 2. Redistributions in binary form must reproduce the above copyright
// notice, this list of conditions and the following disclaimer in the
// documentation and/or other materials provided with the distribution.
//
// 3. Neither the name of the Corporation nor the names of the
// contributors may be used to endorse or promote products derived from
// this software without specific prior written permission.
//
// THIS SOFTWARE IS PROVIDED BY SANDIA CORPORATION "AS IS" AND ANY
// EXPRESS OR IMPLIED WARRANTIES, INCLUDING, BUT NOT LIMITED TO, THE
// IMPLIED WARRANTIES OF MERCHANTABILITY AND FITNESS FOR A PARTICULAR
// PURPOSE ARE DISCLAIMED. IN NO EVENT SHALL SANDIA CORPORATION OR THE
// CONTRIBUTORS BE LIABLE FOR ANY DIRECT, INDIRECT, INCIDENTAL, SPECIAL,
// EXEMPLARY, OR CONSEQUENTIAL DAMAGES (INCLUDING, BUT NOT LIMITED TO,
// PROCUREMENT OF SUBSTITUTE GOODS OR SERVICES; LOSS OF USE, DATA, OR
// PROFITS; OR BUSINESS INTERRUPTION) HOWEVER CAUSED AND ON ANY THEORY OF
// LIABILITY, WHETHER IN CONTRACT, STRICT LIABILITY, OR TORT (INCLUDING
// NEGLIGENCE OR OTHERWISE) ARISING IN ANY WAY OUT OF THE USE OF THIS
// SOFTWARE, EVEN IF ADVISED OF THE POSSIBILITY OF SUCH DAMAGE.
//
// Questions: Alejandro Mota (amota@sandia.gov)
//
// ************************************************************************
// @HEADER

#if !defined(Intrepid2_MiniTensor_Geometry_i_h)
#define Intrepid2_MiniTensor_Geometry_i_h


namespace Intrepid2 {

//
// Helper functions for determining the type of element
//
namespace {

#if defined(HAVE_INTREPID_KOKKOSCORE)
KOKKOS_INLINE_FUNCTION
#else
inline
#endif
ELEMENT::Type
find_type_1D(Index const nodes)
{
  switch (nodes) {
    case 2:   return ELEMENT::SEGMENTAL;
    default:  return ELEMENT::UNKNOWN;
  }
}

#if defined(HAVE_INTREPID_KOKKOSCORE)
KOKKOS_INLINE_FUNCTION
#else
inline
#endif
ELEMENT::Type
find_type_2D(Index const nodes)
{
  switch (nodes) {
    case 3:   return ELEMENT::TRIANGULAR;
    case 4:   return ELEMENT::QUADRILATERAL;
    default:  return ELEMENT::UNKNOWN;
  }
}

#if defined(HAVE_INTREPID_KOKKOSCORE)
KOKKOS_INLINE_FUNCTION
#else
inline
#endif
ELEMENT::Type
find_type_3D(Index const nodes)
{
  switch (nodes) {
    case 4:   return ELEMENT::TETRAHEDRAL;
    case 8:   return ELEMENT::HEXAHEDRAL;
    default:  return ELEMENT::UNKNOWN;
  }
}

} // anonymous namespace


//
//
//
#if defined(HAVE_INTREPID_KOKKOSCORE)
KOKKOS_INLINE_FUNCTION
#else
inline
#endif
ELEMENT::Type
find_type(Index const dimension, Index const number_nodes)
{

  ELEMENT::Type
  type = ELEMENT::UNKNOWN;

  switch (dimension) {

    case 1:
      type = find_type_1D(number_nodes);
      break;

    case 2:
      type = find_type_2D(number_nodes);
      break;

    case 3:
      type = find_type_3D(number_nodes);
      break;

    default:
      break;

  }

  if (type == ELEMENT::UNKNOWN) {
#if defined(HAVE_INTREPID_KOKKOSCORE)
    Kokkos::abort("ERROR: find_type; Unknown element type");
#else
    std::cerr << "ERROR: " << __PRETTY_FUNCTION__;
    std::cerr << std::endl;
    std::cerr << "Unknown element type." << std::endl;
    std::cerr << std::endl;
    std::cerr << "Spatial dimension: ";
    std::cerr << dimension << std::endl;
    std::cerr << "Vertices per element: ";
    std::cerr << number_nodes << std::endl;
    exit(1);
#endif
  }

  return type;
}

//
// Constructor for SphericalParametrization
//
template<typename T, Index N, class ES>
#if defined(HAVE_INTREPID_KOKKOSCORE)
KOKKOS_INLINE_FUNCTION
#else
inline
#endif
SphericalParametrization<T, N, ES>::SphericalParametrization(
    Tensor4<T, N, ES> const & A) : tangent_(A)
{
#if defined(HAVE_INTREPID_KOKKOSCORE) && defined(KOKKOS_HAVE_CUDA)
  minimum_=0;
  maximum_=NPP_MAX_32U;
#else
  minimum_ = std::numeric_limits<T>::max();
  maximum_ = std::numeric_limits<T>::min();
#endif
  return;
}

//
// Normal vector for SphericalParametrization
//
template<typename T, Index N, class ES>
#if defined(HAVE_INTREPID_KOKKOSCORE)
KOKKOS_INLINE_FUNCTION
#else
inline
#endif
Vector<T, N, ES>
SphericalParametrization<T, N, ES>::get_normal(
    Vector<T, dimension_const<N, 2>::value> const & parameters
) const
{
  T const &
  phi = parameters(0);

  T const &
  theta = parameters(1);

  Vector<T, N, ES>
  normal(sin(phi) * sin(theta), cos(phi), sin(phi) * cos(theta));

  return normal;
}

//
// Evaluation for SphericalParametrization
//
template<typename T, Index N, class ES>
#if defined(HAVE_INTREPID_KOKKOSCORE)
KOKKOS_INLINE_FUNCTION
#else
inline
#endif
void
SphericalParametrization<T, N, ES>::operator()(
    Vector<T, dimension_const<N, 2>::value> const & parameters
)
{
  assert(parameters.get_dimension() == 2);

  Vector<T, N, ES> const
  normal = get_normal(parameters);

  // Localization tensor
<<<<<<< HEAD
  Tensor<T, N, ES> const
=======
  Tensor<T, N> const
>>>>>>> a267c53e
  Q = dot2(normal, dot(tangent_, normal));

  T const
  determinant = det(Q);

  if (determinant < minimum_) {
    minimum_ = determinant;
    arg_minimum_ = parameters;
  }

  if (determinant > maximum_) {
    maximum_ = determinant;
    arg_maximum_ = parameters;
  }

  return;
}

//
// Constructor for StereographicParametrization
//
template<typename T, Index N, class ES>
#if defined(HAVE_INTREPID_KOKKOSCORE)
KOKKOS_INLINE_FUNCTION
#else
inline
#endif
StereographicParametrization<T, N, ES>::StereographicParametrization(
    Tensor4<T, N, ES> const & A) : tangent_(A)
{
#if defined(HAVE_INTREPID_KOKKOSCORE) && defined(KOKKOS_HAVE_CUDA)
  minimum_=0;
  maximum_=NPP_MAX_32U;
#else
  minimum_ = std::numeric_limits<T>::max();
  maximum_ = std::numeric_limits<T>::min();
#endif
  return;
}

//
// Normal vector for StereographicParametrization
//
template<typename T, Index N, class ES>
#if defined(HAVE_INTREPID_KOKKOSCORE)
KOKKOS_INLINE_FUNCTION
#else
inline
#endif
Vector<T, N, ES>
StereographicParametrization<T, N, ES>::get_normal(
    Vector<T, dimension_const<N, 2>::value> const & parameters
) const
{
  T const &
  x = parameters(0);

  T const &
  y = parameters(1);

  T const
  r2 = x * x + y * y;

  Vector<T, N, ES>
  normal(2.0 * x, 2.0 * y, r2 - 1.0);

  normal /= (r2 + 1.0);

  return normal;
}

//
// Evaluation for StereographicParametrization
//
template<typename T, Index N, class ES>
#if defined(HAVE_INTREPID_KOKKOSCORE)
KOKKOS_INLINE_FUNCTION
#else
inline
#endif
void
StereographicParametrization<T, N, ES>::operator()(
    Vector<T, dimension_const<N, 2>::value> const & parameters
)
{
  assert(parameters.get_dimension() == 2);

  Vector<T, N, ES> const
  normal = get_normal(parameters);

  // Localization tensor
<<<<<<< HEAD
  Tensor<T, N, ES> const
=======
  Tensor<T, N> const
>>>>>>> a267c53e
  Q = dot2(normal, dot(tangent_, normal));

  T const
  determinant = det(Q);

  if (determinant < minimum_) {
    minimum_ = determinant;
    arg_minimum_ = parameters;
  }

  if (determinant > maximum_) {
    maximum_ = determinant;
    arg_maximum_ = parameters;
  }

  return;
}

//
// Constructor for ProjectiveParametrization
//
template<typename T, Index N, class ES>
#if defined(HAVE_INTREPID_KOKKOSCORE)
KOKKOS_INLINE_FUNCTION
#else
inline
#endif
ProjectiveParametrization<T, N, ES>::ProjectiveParametrization(
    Tensor4<T, N, ES> const & A) : tangent_(A)
{
#if defined(HAVE_INTREPID_KOKKOSCORE) && defined(KOKKOS_HAVE_CUDA)
  minimum_=0;
  maximum_=NPP_MAX_32U;
#else
  minimum_ = std::numeric_limits<T>::max();
  maximum_ = std::numeric_limits<T>::min();
#endif
  return;
}

//
// Normal vector for ProjectiveParametrization
//
template<typename T, Index N, class ES>
#if defined(HAVE_INTREPID_KOKKOSCORE)
KOKKOS_INLINE_FUNCTION
#else
inline
#endif
Vector<T, N, ES>
ProjectiveParametrization<T, N, ES>::get_normal(
    Vector<T, dimension_const<N, 3>::value> const & parameters
) const
{
  T const &
  x = parameters(0);

  T const &
  y = parameters(1);

  T const &
  z = parameters(2);

  Vector<T, N, ES>
  normal(x, y, z);

  T const
  n = norm(normal);

  if (n > 0.0) {
    normal /= n;
  } else {
    normal = Vector<T, N, ES>(1.0, 1.0, 1.0);
  }

  return normal;
}

//
// Evaluation for ProjectiveParametrization
//
template<typename T, Index N, class ES>
#if defined(HAVE_INTREPID_KOKKOSCORE)
KOKKOS_INLINE_FUNCTION
#else
inline
#endif
void
ProjectiveParametrization<T, N, ES>::operator()(
    Vector<T, dimension_const<N, 3>::value> const & parameters
)
{
  assert(parameters.get_dimension() == 3);

  Vector<T, N, ES> const
  normal = get_normal(parameters);

  // Localization tensor
<<<<<<< HEAD
  Tensor<T, N, ES> const
=======
  Tensor<T, N> const
>>>>>>> a267c53e
  Q = dot2(normal, dot(tangent_, normal));

  T const
  determinant = det(Q);

  if (determinant < minimum_) {
    minimum_ = determinant;
    arg_minimum_ = parameters;
  }

  if (determinant > maximum_) {
    maximum_ = determinant;
    arg_maximum_ = parameters;
  }

  return;
}

//
// Constructor for TangentParametrization
//
template<typename T, Index N, class ES>
#if defined(HAVE_INTREPID_KOKKOSCORE)
KOKKOS_INLINE_FUNCTION
#else
inline
#endif
TangentParametrization<T, N, ES>::TangentParametrization(
    Tensor4<T, N, ES> const & A) : tangent_(A)
{
#if defined(HAVE_INTREPID_KOKKOSCORE) && defined(KOKKOS_HAVE_CUDA)
  minimum_=0;
  maximum_=NPP_MAX_32U;
#else
  minimum_ = std::numeric_limits<T>::max();
  maximum_ = std::numeric_limits<T>::min();
#endif
  return;
}

//
// Normal vector for TangentParametrization
//
template<typename T, Index N, class ES>
#if defined(HAVE_INTREPID_KOKKOSCORE)
KOKKOS_INLINE_FUNCTION
#else
inline
#endif
Vector<T, N, ES>
TangentParametrization<T, N, ES>::get_normal(
    Vector<T, dimension_const<N, 2>::value> const & parameters
) const
{
  T const &
  x = parameters(0);

  T const &
  y = parameters(1);

  T const
  r = std::sqrt(x * x + y * y);

  Vector<T, N, ES>
  normal(3, ZEROS);

  if (r > 0.0) {
    normal(0) = x * sin(r) / r;
    normal(1) = y * sin(r) / r;
    normal(2) = cos(r);
  } else {
    normal(2) = 1.0;
  }

  return normal;
}

//
// Evaluation for TangentParametrization
//
template<typename T, Index N, class ES>
#if defined(HAVE_INTREPID_KOKKOSCORE)
KOKKOS_INLINE_FUNCTION
#else
inline
#endif
void
TangentParametrization<T, N, ES>::operator()(
    Vector<T, dimension_const<N, 2>::value> const & parameters
)
{
  assert(parameters.get_dimension() == 2);

  Vector<T, N, ES> const
  normal = get_normal(parameters);

  // Localization tensor
<<<<<<< HEAD
  Tensor<T, N, ES> const
=======
  Tensor<T, N> const
>>>>>>> a267c53e
  Q = dot2(normal, dot(tangent_, normal));

  T const
  determinant = det(Q);

  if (determinant < minimum_) {
    minimum_ = determinant;
    arg_minimum_ = parameters;
  }

  if (determinant > maximum_) {
    maximum_ = determinant;
    arg_maximum_ = parameters;
  }

  return;
}

//
// Constructor for CartesianParametrization
//
template<typename T, Index N, class ES>
#if defined(HAVE_INTREPID_KOKKOSCORE)
KOKKOS_INLINE_FUNCTION
#else
inline
#endif
CartesianParametrization<T, N, ES>::CartesianParametrization(
    Tensor4<T, N, ES> const & A) : tangent_(A)
{
#if defined(HAVE_INTREPID_KOKKOSCORE) && defined(KOKKOS_HAVE_CUDA)
  minimum_=0;
  maximum_=NPP_MAX_32U;
#else
  minimum_ = std::numeric_limits<T>::max();
  maximum_ = std::numeric_limits<T>::min();
  return;
#endif
}

//
// Normal vector for CartesianParametrization
//
template<typename T, Index N, class ES>
#if defined(HAVE_INTREPID_KOKKOSCORE)
KOKKOS_INLINE_FUNCTION
#else
inline
#endif
Vector<T, N, ES>
CartesianParametrization<T, N, ES>::get_normal(
    Vector<T, dimension_const<N, 3>::value> const & parameters
) const
{
  T const &
  x = parameters(0);

  T const &
  y = parameters(1);

  T const
  z = parameters(2);

  Vector<T, N, ES> const
  normal(x, y, z);

  return normal;
}

//
// Evaluation for CartesianParametrization
//
template<typename T, Index N, class ES>
#if defined(HAVE_INTREPID_KOKKOSCORE)
KOKKOS_INLINE_FUNCTION
#else
inline
#endif
void
CartesianParametrization<T, N, ES>::operator()(
    Vector<T, dimension_const<N, 3>::value> const & parameters
)
{
  Vector<T, N, ES>
  normal = get_normal(parameters);

  // Localization tensor
<<<<<<< HEAD
  Tensor<T, N, ES> const
=======
  Tensor<T, N> const
>>>>>>> a267c53e
  Q = dot2(normal, dot(tangent_, normal));

  T const
  determinant = det(Q);

  if (determinant < minimum_) {
    minimum_ = determinant;
    arg_minimum_ = parameters;
  }

  if (determinant > maximum_) {
    maximum_ = determinant;
    arg_maximum_ = parameters;
  }

  return;
}

//
// Constructor for ParametricGrid
//
template<typename T, Index N, class ES>
#if defined(HAVE_INTREPID_KOKKOSCORE)
KOKKOS_INLINE_FUNCTION
#else
inline
#endif
ParametricGrid<T, N, ES>::ParametricGrid(
    Vector<T, N, ES> const & lower,
    Vector<T, N, ES> const & upper,
    Vector<Index, N> const & points_per_dimension)
{
  assert(lower.get_dimension() == upper.get_dimension());
  assert(lower.get_dimension() == points_per_dimension.get_dimension());

  lower_ = lower;
  upper_ = upper;
  points_per_dimension_ = points_per_dimension;

  return;
}

//
// Traverse the grid and apply the visitor to each point.
//
template<typename T, Index N, class ES>
template<typename Visitor>
#if defined(HAVE_INTREPID_KOKKOSCORE)
KOKKOS_INLINE_FUNCTION
#else
inline
#endif
void
ParametricGrid<T, N, ES>::traverse(Visitor & visitor) const
{
  // Loop over the grid
  Index const
  number_parameters = lower_.get_dimension();

  LongCount
  total_number_points = 1;

  for (Index dimension = 0; dimension < number_parameters; ++dimension) {
    total_number_points *= points_per_dimension_(dimension);
  }

  Vector<LongCount, N>
  steps(number_parameters, ONES);

  for (Index dimension = 1; dimension < number_parameters; ++dimension) {
    steps(dimension) =
        steps(dimension - 1) * points_per_dimension_(dimension - 1);
  }

  Vector<Index, N>
  indices(number_parameters, ZEROS);

  Vector<T, N, ES>
  position_in_grid(number_parameters, ZEROS);

  Vector<T, N, ES> const
  span = upper_ - lower_;

  for (LongCount point = 1;  point <= total_number_points; ++point) {

    //std::cout << "Indices : ";

    for (Index dimension = 0; dimension < number_parameters; ++dimension) {

           if ( points_per_dimension_(dimension) == 1 ) {     

             position_in_grid(dimension) = lower_(dimension);
        
          } else {
      
            position_in_grid(dimension) = indices(dimension) * span(dimension) /
                    (points_per_dimension_(dimension) - 1) + lower_(dimension);
          }

      //std::cout << indices(dimension) << " ";

      // Check if index needs to be increased or rolled back
      if (point % steps(dimension) == 0) {
        ++indices(dimension);
      }
      if (indices(dimension) == points_per_dimension_(dimension)) {
        indices(dimension) = 0;
      }

    }
     visitor(position_in_grid);
    //std::cout << std::endl;
    //std::cout << "Position : " << position_in_grid << std::endl;

  }

  return;
}

} // namespace Intrepid

#endif // Intrepid2_MiniTensor_Geometry_i_h
<|MERGE_RESOLUTION|>--- conflicted
+++ resolved
@@ -218,11 +218,7 @@
   normal = get_normal(parameters);
 
   // Localization tensor
-<<<<<<< HEAD
   Tensor<T, N, ES> const
-=======
-  Tensor<T, N> const
->>>>>>> a267c53e
   Q = dot2(normal, dot(tangent_, normal));
 
   T const
@@ -314,11 +310,7 @@
   normal = get_normal(parameters);
 
   // Localization tensor
-<<<<<<< HEAD
   Tensor<T, N, ES> const
-=======
-  Tensor<T, N> const
->>>>>>> a267c53e
   Q = dot2(normal, dot(tangent_, normal));
 
   T const
@@ -370,7 +362,7 @@
 #endif
 Vector<T, N, ES>
 ProjectiveParametrization<T, N, ES>::get_normal(
-    Vector<T, dimension_const<N, 3>::value> const & parameters
+    Vector<T, dimension_const<N, 3>::value, ES> const & parameters
 ) const
 {
   T const &
@@ -408,7 +400,7 @@
 #endif
 void
 ProjectiveParametrization<T, N, ES>::operator()(
-    Vector<T, dimension_const<N, 3>::value> const & parameters
+    Vector<T, dimension_const<N, 3>::value, ES> const & parameters
 )
 {
   assert(parameters.get_dimension() == 3);
@@ -417,11 +409,7 @@
   normal = get_normal(parameters);
 
   // Localization tensor
-<<<<<<< HEAD
   Tensor<T, N, ES> const
-=======
-  Tensor<T, N> const
->>>>>>> a267c53e
   Q = dot2(normal, dot(tangent_, normal));
 
   T const
@@ -473,7 +461,7 @@
 #endif
 Vector<T, N, ES>
 TangentParametrization<T, N, ES>::get_normal(
-    Vector<T, dimension_const<N, 2>::value> const & parameters
+    Vector<T, dimension_const<N, 2>::value, ES> const & parameters
 ) const
 {
   T const &
@@ -510,7 +498,7 @@
 #endif
 void
 TangentParametrization<T, N, ES>::operator()(
-    Vector<T, dimension_const<N, 2>::value> const & parameters
+    Vector<T, dimension_const<N, 2>::value, ES> const & parameters
 )
 {
   assert(parameters.get_dimension() == 2);
@@ -519,11 +507,7 @@
   normal = get_normal(parameters);
 
   // Localization tensor
-<<<<<<< HEAD
   Tensor<T, N, ES> const
-=======
-  Tensor<T, N> const
->>>>>>> a267c53e
   Q = dot2(normal, dot(tangent_, normal));
 
   T const
@@ -575,7 +559,7 @@
 #endif
 Vector<T, N, ES>
 CartesianParametrization<T, N, ES>::get_normal(
-    Vector<T, dimension_const<N, 3>::value> const & parameters
+    Vector<T, dimension_const<N, 3>::value,ES> const & parameters
 ) const
 {
   T const &
@@ -604,18 +588,14 @@
 #endif
 void
 CartesianParametrization<T, N, ES>::operator()(
-    Vector<T, dimension_const<N, 3>::value> const & parameters
+    Vector<T, dimension_const<N, 3>::value, ES> const & parameters
 )
 {
   Vector<T, N, ES>
   normal = get_normal(parameters);
 
   // Localization tensor
-<<<<<<< HEAD
   Tensor<T, N, ES> const
-=======
-  Tensor<T, N> const
->>>>>>> a267c53e
   Q = dot2(normal, dot(tangent_, normal));
 
   T const
@@ -646,7 +626,7 @@
 ParametricGrid<T, N, ES>::ParametricGrid(
     Vector<T, N, ES> const & lower,
     Vector<T, N, ES> const & upper,
-    Vector<Index, N> const & points_per_dimension)
+    Vector<Index, N, ES> const & points_per_dimension)
 {
   assert(lower.get_dimension() == upper.get_dimension());
   assert(lower.get_dimension() == points_per_dimension.get_dimension());
@@ -690,7 +670,7 @@
         steps(dimension - 1) * points_per_dimension_(dimension - 1);
   }
 
-  Vector<Index, N>
+  Vector<Index, N, ES>
   indices(number_parameters, ZEROS);
 
   Vector<T, N, ES>
