--- conflicted
+++ resolved
@@ -559,7 +559,6 @@
 
   MESSAGE("\nComparing timestamps of recently updated files:")
 
-<<<<<<< HEAD
   IF (MOST_RECENT_THIS_BINARY_FILEPATH)
 
     TRIBITS_UPDATE_PACKAGE_OUT_OF_DATE(
@@ -581,7 +580,7 @@
       CURRENT_PACKAGE_OUT_OF_DATE_OUT )
   
     IF (NOT CURRENT_PACKAGE_OUT_OF_DATE_OUT)
-      MESSAGE("-- This package's must recent binary file"
+      MESSAGE("-- This package's most recent binary file"
         " ${MOST_RECENT_THIS_BINARY_FILEPATH}"
         " is more recent than its upstream SE package source or binary files"
         " or this package's source files!")
@@ -591,31 +590,6 @@
 
     MESSAGE("-- This package has no unfiltered binary files so consider out of date!")
 
-=======
-  TRIBITS_UPDATE_PACKAGE_OUT_OF_DATE(
-    "upstream SE package source" ${MOST_RECENT_UPSTREAM_SOURCE_TIMESTAMP}
-       "${MOST_RECENT_UPSTREAM_SOURCE_FILEPATH}"
-    ${MOST_RECENT_THIS_PACKAGE_BINARY_TIMESTAMP} "${MOST_RECENT_THIS_BINARY_FILEPATH}"
-    CURRENT_PACKAGE_OUT_OF_DATE_OUT )
-
-  TRIBITS_UPDATE_PACKAGE_OUT_OF_DATE(
-    "upstream SE package binary" ${MOST_RECENT_UPSTREAM_BINARY_TIMESTAMP}
-       "${MOST_RECENT_UPSTREAM_BINARY_FILEPATH}"
-    ${MOST_RECENT_THIS_PACKAGE_BINARY_TIMESTAMP} "${MOST_RECENT_THIS_BINARY_FILEPATH}"
-    CURRENT_PACKAGE_OUT_OF_DATE_OUT )
-
-  TRIBITS_UPDATE_PACKAGE_OUT_OF_DATE(
-    "this package's source" ${MOST_RECENT_THIS_PACKAGE_SOURCE_TIMESTAMP}
-       "${MOST_RECENT_THIS_SOURCE_FILEPATH}"
-    ${MOST_RECENT_THIS_PACKAGE_BINARY_TIMESTAMP} "${MOST_RECENT_THIS_BINARY_FILEPATH}"
-    CURRENT_PACKAGE_OUT_OF_DATE_OUT )
-
-  IF (NOT CURRENT_PACKAGE_OUT_OF_DATE_OUT)
-    MESSAGE("-- This package's most recent binary file"
-      " ${MOST_RECENT_THIS_BINARY_FILEPATH}"
-      " is more recent than its upstream SE package source or binary files"
-      " or this package's source files!")
->>>>>>> 7e0e513d
   ENDIF()
 
   SET(${PARSE_CURRENT_PACKAGE_OUT_OF_DATE_OUT} ${CURRENT_PACKAGE_OUT_OF_DATE_OUT}
